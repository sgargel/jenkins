/*
 * The MIT License
 *
 * Copyright (c) 2004-2010, Sun Microsystems, Inc., Kohsuke Kawaguchi,
 * Stephen Connolly, Tom Huybrechts, InfraDNA, Inc.
 *
 * Permission is hereby granted, free of charge, to any person obtaining a copy
 * of this software and associated documentation files (the "Software"), to deal
 * in the Software without restriction, including without limitation the rights
 * to use, copy, modify, merge, publish, distribute, sublicense, and/or sell
 * copies of the Software, and to permit persons to whom the Software is
 * furnished to do so, subject to the following conditions:
 *
 * The above copyright notice and this permission notice shall be included in
 * all copies or substantial portions of the Software.
 *
 * THE SOFTWARE IS PROVIDED "AS IS", WITHOUT WARRANTY OF ANY KIND, EXPRESS OR
 * IMPLIED, INCLUDING BUT NOT LIMITED TO THE WARRANTIES OF MERCHANTABILITY,
 * FITNESS FOR A PARTICULAR PURPOSE AND NONINFRINGEMENT. IN NO EVENT SHALL THE
 * AUTHORS OR COPYRIGHT HOLDERS BE LIABLE FOR ANY CLAIM, DAMAGES OR OTHER
 * LIABILITY, WHETHER IN AN ACTION OF CONTRACT, TORT OR OTHERWISE, ARISING FROM,
 * OUT OF OR IN CONNECTION WITH THE SOFTWARE OR THE USE OR OTHER DEALINGS IN
 * THE SOFTWARE.
 */
package hudson.model;

import com.google.common.cache.Cache;
import com.google.common.cache.CacheBuilder;
import com.google.common.collect.ImmutableList;
import com.infradna.tool.bridge_method_injector.WithBridgeMethods;
import hudson.BulkChange;
import hudson.CopyOnWrite;
import hudson.ExtensionList;
import hudson.ExtensionPoint;
import hudson.Util;
import hudson.XmlFile;
import hudson.init.Initializer;
import static hudson.init.InitMilestone.JOB_LOADED;
import static hudson.util.Iterators.reverse;

import hudson.cli.declarative.CLIMethod;
import hudson.cli.declarative.CLIResolver;
import hudson.model.labels.LabelAssignmentAction;
import hudson.model.queue.AbstractQueueTask;
import hudson.model.queue.Executables;
import hudson.model.queue.QueueListener;
import hudson.model.queue.QueueTaskFuture;
import hudson.model.queue.ScheduleResult;
import hudson.model.queue.ScheduleResult.Created;
import hudson.model.queue.SubTask;
import hudson.model.queue.FutureImpl;
import hudson.model.queue.MappingWorksheet;
import hudson.model.queue.MappingWorksheet.Mapping;
import hudson.model.queue.QueueSorter;
import hudson.model.queue.QueueTaskDispatcher;
import hudson.model.queue.Tasks;
import hudson.model.queue.WorkUnit;
import hudson.model.Node.Mode;
import hudson.model.listeners.SaveableListener;
import hudson.model.queue.CauseOfBlockage;
import hudson.model.queue.FoldableAction;
import hudson.model.queue.CauseOfBlockage.BecauseLabelIsBusy;
import hudson.model.queue.CauseOfBlockage.BecauseNodeIsOffline;
import hudson.model.queue.CauseOfBlockage.BecauseLabelIsOffline;
import hudson.model.queue.CauseOfBlockage.BecauseNodeIsBusy;
import hudson.model.queue.WorkUnitContext;
import hudson.security.ACL;
import jenkins.security.QueueItemAuthenticatorProvider;
import jenkins.util.Timer;
import hudson.triggers.SafeTimerTask;
import hudson.util.TimeUnit2;
import hudson.util.XStream2;
import hudson.util.ConsistentHash;
import hudson.util.ConsistentHash.Hash;

import java.io.BufferedReader;
import java.io.File;
import java.io.FileInputStream;
import java.io.IOException;
import java.io.InputStreamReader;
import java.lang.ref.WeakReference;
import java.util.ArrayList;
import java.util.Arrays;
import java.util.Calendar;
import java.util.Collection;
import java.util.Collections;
import java.util.GregorianCalendar;
import java.util.HashMap;
import java.util.HashSet;
import java.util.Iterator;
import java.util.List;
import java.util.Map;
import java.util.NoSuchElementException;
import java.util.Set;
import java.util.TreeSet;
import java.util.concurrent.Callable;
import java.util.concurrent.TimeUnit;
import java.util.concurrent.atomic.AtomicInteger;
import java.util.concurrent.Future;
import java.util.concurrent.atomic.AtomicLong;
import java.util.logging.Level;
import java.util.logging.Logger;

import javax.annotation.Nonnull;
import javax.servlet.ServletException;

import jenkins.model.Jenkins;
import jenkins.security.QueueItemAuthenticator;
import jenkins.util.AtmostOneTaskExecutor;
import org.acegisecurity.AccessDeniedException;
import org.acegisecurity.Authentication;
import org.kohsuke.accmod.restrictions.NoExternalUse;
import org.kohsuke.stapler.HttpResponse;
import org.kohsuke.stapler.HttpResponses;
import org.kohsuke.stapler.export.Exported;
import org.kohsuke.stapler.export.ExportedBean;

import org.kohsuke.accmod.Restricted;
import org.kohsuke.accmod.restrictions.DoNotUse;

import com.thoughtworks.xstream.XStream;
import com.thoughtworks.xstream.converters.basic.AbstractSingleValueConverter;
import javax.annotation.CheckForNull;
import org.kohsuke.stapler.QueryParameter;
import org.kohsuke.stapler.interceptor.RequirePOST;

/**
 * Build queue.
 *
 * <p>
 * This class implements the core scheduling logic. {@link Task} represents the executable
 * task that are placed in the queue. While in the queue, it's wrapped into {@link Item}
 * so that we can keep track of additional data used for deciding what to execute when.
 *
 * <p>
 * Items in queue goes through several stages, as depicted below:
 * <pre>
 * (enter) --> waitingList --+--> blockedProjects
 *                           |        ^
 *                           |        |
 *                           |        v
 *                           +--> buildables ---> pending ---> left
 * </pre>
 *
 * <p>
 * In addition, at any stage, an item can be removed from the queue (for example, when the user
 * cancels a job in the queue.) See the corresponding field for their exact meanings.
 *
 * @author Kohsuke Kawaguchi
 * @see QueueListener
 * @see QueueTaskDispatcher
 */
@ExportedBean
public class Queue extends ResourceController implements Saveable {

    /**
     * Defines the refresh period for of the internal cache ({@link #itemsView}).
     * Data should be defined in milliseconds, default value - 1000;
     * @since 1.577
     */
    private static int CACHE_REFRESH_PERIOD = Integer.getInteger(Queue.class.getName() + ".cacheRefreshPeriod", 1000);

    /**
     * Items that are waiting for its quiet period to pass.
     *
     * <p>
     * This consists of {@link Item}s that cannot be run yet
     * because its time has not yet come.
     */
    private final Set<WaitingItem> waitingList = new TreeSet<WaitingItem>();

    /**
     * {@link Task}s that can be built immediately
     * but blocked because another build is in progress,
     * required {@link Resource}s are not available,
     * blocked via {@link QueueTaskDispatcher#canRun(Item)},
     * or otherwise blocked by {@link Task#isBuildBlocked()}.
     */
    private final ItemList<BlockedItem> blockedProjects = new ItemList<BlockedItem>();

    /**
     * {@link Task}s that can be built immediately
     * that are waiting for available {@link Executor}.
     * This list is sorted in such a way that earlier items are built earlier.
     */
    private final ItemList<BuildableItem> buildables = new ItemList<BuildableItem>();

    /**
     * {@link Task}s that are being handed over to the executor, but execution
     * has not started yet.
     */
    private final ItemList<BuildableItem> pendings = new ItemList<BuildableItem>();

    /**
     * Items that left queue would stay here for a while to enable tracking via {@link Item#id}.
     *
     * This map is forgetful, since we can't remember everything that executed in the past.
     */
    private final Cache<Integer,LeftItem> leftItems = CacheBuilder.newBuilder().expireAfterWrite(5*60, TimeUnit.SECONDS).build();

    private final CachedItemList itemsView = new CachedItemList();

    /**
     * Maintains a copy of {@link Queue#getItems()}
     *
     * @see Queue#getApproximateItemsQuickly()
     */
    private class CachedItemList {
        /**
         * The current cached value.
         */
        @CopyOnWrite
        private volatile List<Item> itemsView = Collections.emptyList();
        /**
         * When does the cache info expire?
         */
        private final AtomicLong expires = new AtomicLong();

        List<Item> get() {
            long t = System.currentTimeMillis();
            long d = expires.get();
            if (t>d) {// need to refresh the cache
                long next = t+CACHE_REFRESH_PERIOD;
                if (expires.compareAndSet(d,next)) {
                    // avoid concurrent cache update via CAS.
                    // if the getItems() lock is contended,
                    // some threads will end up serving stale data,
                    // but that's OK.
                    itemsView = ImmutableList.copyOf(getItems());
                }
            }
            return itemsView;
        }
    }

    /**
     * Data structure created for each idle {@link Executor}.
     * This is a job offer from the queue to an executor.
     *
     * <p>
     * For each idle executor, this gets created to allow the scheduling logic
     * to assign a work. Once a work is assigned, the executor actually gets
     * started to carry out the task in question.
     */
    public class JobOffer extends MappingWorksheet.ExecutorSlot {
        public final Executor executor;

        /**
         * The work unit that this {@link Executor} is going to handle.
         */
        private WorkUnit workUnit;

        private JobOffer(Executor executor) {
            this.executor = executor;
        }

        @Override
        protected void set(WorkUnit p) {
            assert this.workUnit == null;
            this.workUnit = p;
            assert executor.isParking();
            executor.start(workUnit);
            // LOGGER.info("Starting "+executor.getName());
        }

        @Override
        public Executor getExecutor() {
            return executor;
        }

        /**
         * Verifies that the {@link Executor} represented by this object is capable of executing the given task.
         */
        public boolean canTake(BuildableItem item) {
            Node node = getNode();
            if (node==null)     return false;   // this executor is about to die

            if(node.canTake(item)!=null)
                return false;   // this node is not able to take the task

            for (QueueTaskDispatcher d : QueueTaskDispatcher.all())
                if (d.canTake(node,item)!=null)
                    return false;

            return isAvailable();
        }

        /**
         * Is this executor ready to accept some tasks?
         */
        public boolean isAvailable() {
            return workUnit == null && !executor.getOwner().isOffline() && executor.getOwner().isAcceptingTasks();
        }

        @CheckForNull
        public Node getNode() {
            return executor.getOwner().getNode();
        }

        public boolean isNotExclusive() {
            return getNode().getMode() == Mode.NORMAL;
        }

        @Override
        public String toString() {
            return String.format("JobOffer[%s #%d]",executor.getOwner().getName(), executor.getNumber());
        }
    }

    private volatile transient LoadBalancer loadBalancer;

    private volatile transient QueueSorter sorter;

    private transient final AtmostOneTaskExecutor<Void> maintainerThread = new AtmostOneTaskExecutor<Void>(new Callable<Void>() {
        @Override
        public Void call() throws Exception {
            maintain();
            return null;
        }
    });

    public Queue(@Nonnull LoadBalancer loadBalancer) {
        this.loadBalancer =  loadBalancer.sanitize();
        // if all the executors are busy doing something, then the queue won't be maintained in
        // timely fashion, so use another thread to make sure it happens.
        new MaintainTask(this).periodic();
    }

    public LoadBalancer getLoadBalancer() {
        return loadBalancer;
    }

    public void setLoadBalancer(@Nonnull LoadBalancer loadBalancer) {
        if(loadBalancer==null)  throw new IllegalArgumentException();
        this.loadBalancer = loadBalancer.sanitize();
    }

    public QueueSorter getSorter() {
        return sorter;
    }

    public void setSorter(QueueSorter sorter) {
        this.sorter = sorter;
    }

    /**
     * Loads the queue contents that was {@link #save() saved}.
     */
    public synchronized void load() {
        try {
            // first try the old format
            File queueFile = getQueueFile();
            if (queueFile.exists()) {
                BufferedReader in = new BufferedReader(new InputStreamReader(new FileInputStream(queueFile)));
                try {
                    String line;
                    while ((line = in.readLine()) != null) {
                        AbstractProject j = Jenkins.getInstance().getItemByFullName(line, AbstractProject.class);
                        if (j != null)
                            j.scheduleBuild();
                    }
                } finally {
                    in.close();
                }
                // discard the queue file now that we are done
                queueFile.delete();
            } else {
                queueFile = getXMLQueueFile();
                if (queueFile.exists()) {
                    List list = (List) new XmlFile(XSTREAM, queueFile).read();
                    int maxId = 0;
                    for (Object o : list) {
                        if (o instanceof Task) {
                            // backward compatibility
                            schedule((Task)o, 0);
                        } else if (o instanceof Item) {
                            Item item = (Item)o;
                            if(item.task==null)
                                continue;   // botched persistence. throw this one away

                            maxId = Math.max(maxId, item.id);
                            if (item instanceof WaitingItem) {
                                item.enter(this);
                            } else if (item instanceof BlockedItem) {
                                item.enter(this);
                            } else if (item instanceof BuildableItem) {
                                item.enter(this);
                            } else {
                                throw new IllegalStateException("Unknown item type! " + item);
                            }
                        } // this conveniently ignores null
                    }
                    WaitingItem.COUNTER.set(maxId);

                    // I just had an incident where all the executors are dead at AbstractProject._getRuns()
                    // because runs is null. Debugger revealed that this is caused by a MatrixConfiguration
                    // object that doesn't appear to be de-serialized properly.
                    // I don't know how this problem happened, but to diagnose this problem better
                    // when it happens again, save the old queue file for introspection.
                    File bk = new File(queueFile.getPath() + ".bak");
                    bk.delete();
                    queueFile.renameTo(bk);
                    queueFile.delete();
                }
            }
        } catch (IOException e) {
            LOGGER.log(Level.WARNING, "Failed to load the queue file " + getXMLQueueFile(), e);
        }
    }

    /**
     * Persists the queue contents to the disk.
     */
    public synchronized void save() {
        if(BulkChange.contains(this))  return;

        // write out the tasks on the queue
    	ArrayList<Queue.Item> items = new ArrayList<Queue.Item>();
    	for (Item item: getItems()) {
            if(item.task instanceof TransientTask)  continue;
    	    items.add(item);
    	}

        try {
            XmlFile queueFile = new XmlFile(XSTREAM, getXMLQueueFile());
            queueFile.write(items);
            SaveableListener.fireOnChange(this, queueFile);
        } catch (IOException e) {
            LOGGER.log(Level.WARNING, "Failed to write out the queue file " + getXMLQueueFile(), e);
        }
    }

    /**
     * Wipes out all the items currently in the queue, as if all of them are cancelled at once.
     */
    @CLIMethod(name="clear-queue")
    public synchronized void clear() {
        Jenkins.getInstance().checkPermission(Jenkins.ADMINISTER);
        for (WaitingItem i : new ArrayList<WaitingItem>(waitingList))   // copy the list as we'll modify it in the loop
            i.cancel(this);
        blockedProjects.cancelAll();
        pendings.cancelAll();
        buildables.cancelAll();
        scheduleMaintenance();
    }

    private File getQueueFile() {
        return new File(Jenkins.getInstance().getRootDir(), "queue.txt");
    }

    /*package*/ File getXMLQueueFile() {
        return new File(Jenkins.getInstance().getRootDir(), "queue.xml");
    }

    /**
     * @deprecated as of 1.311
     *      Use {@link #schedule(AbstractProject)}
     */
    public boolean add(AbstractProject p) {
        return schedule(p)!=null;
    }

    /**
     * Schedule a new build for this project.
     * @see #schedule(Task, int)
     */
    public @CheckForNull WaitingItem schedule(AbstractProject p) {
        return schedule(p, p.getQuietPeriod());
    }

    /**
     * Schedules a new build with a custom quiet period.
     *
     * <p>
     * Left for backward compatibility with &lt;1.114.
     *
     * @since 1.105
     * @deprecated as of 1.311
     *      Use {@link #schedule(Task, int)}
     */
    public boolean add(AbstractProject p, int quietPeriod) {
        return schedule(p, quietPeriod)!=null;
    }

    /**
     * @deprecated as of 1.521
     *  Use {@link #schedule2(Task, int, List)}
     */
    public synchronized WaitingItem schedule(Task p, int quietPeriod, List<Action> actions) {
        return schedule2(p, quietPeriod, actions).getCreateItem();
    }

    /**
     * Schedules an execution of a task.
     *
     * @param actions
     *      These actions can be used for associating information scoped to a particular build, to
     *      the task being queued. Upon the start of the build, these {@link Action}s will be automatically
     *      added to the {@link Run} object, and hence avaialable to everyone.
     *      For the convenience of the caller, this list can contain null, and those will be silently ignored.
     * @since 1.311
     * @return
     *      {@link hudson.model.queue.ScheduleResult.Refused} if Jenkins refused to add this task into the queue (for example because the system
     *      is about to shutdown.) Otherwise the task is either merged into existing items in the queue
     *      (in which case you get {@link hudson.model.queue.ScheduleResult.Existing} instance back), or a new item
     *      gets created in the queue (in which case you get {@link Created}.
     *
     *      Note the nature of the queue
     *      is that such {@link Item} only captures the state of the item at a particular moment,
     *      and by the time you inspect the object, some of its information can be already stale.
     *
     *      That said, one can still look at {@link Queue.Item#future}, {@link Queue.Item#id}, etc.
     */
    public synchronized @Nonnull ScheduleResult schedule2(Task p, int quietPeriod, List<Action> actions) {
        // remove nulls
        actions = new ArrayList<Action>(actions);
        for (Iterator<Action> itr = actions.iterator(); itr.hasNext();) {
            Action a =  itr.next();
            if (a==null)    itr.remove();
        }

    	for(QueueDecisionHandler h : QueueDecisionHandler.all())
    		if (!h.shouldSchedule(p, actions))
                return ScheduleResult.refused();    // veto

        return scheduleInternal(p, quietPeriod, actions);
    }

    /**
     * Schedules an execution of a task.
     *
     * @since 1.311
     * @return
     *      {@link hudson.model.queue.ScheduleResult.Existing} if this task is already in the queue and
     *      therefore the add operation was no-op. Otherwise {@link hudson.model.queue.ScheduleResult.Created}
     *      indicates the {@link WaitingItem} object added, although the nature of the queue
     *      is that such {@link Item} only captures the state of the item at a particular moment,
     *      and by the time you inspect the object, some of its information can be already stale.
     *
     *      That said, one can still look at {@link WaitingItem#future}, {@link WaitingItem#id}, etc.
     */
    private synchronized @Nonnull ScheduleResult scheduleInternal(Task p, int quietPeriod, List<Action> actions) {
        Calendar due = new GregorianCalendar();
    	due.add(Calendar.SECOND, quietPeriod);

        // Do we already have this task in the queue? Because if so, we won't schedule a new one.
    	List<Item> duplicatesInQueue = new ArrayList<Item>();
    	for(Item item : getItems(p)) {
    		boolean shouldScheduleItem = false;
    		for (QueueAction action: item.getActions(QueueAction.class)) {
                shouldScheduleItem |= action.shouldSchedule(actions);
    		}
    		for (QueueAction action: Util.filter(actions,QueueAction.class)) {
                shouldScheduleItem |= action.shouldSchedule((new ArrayList<Action>(item.getAllActions())));
    		}
    		if(!shouldScheduleItem) {
    			duplicatesInQueue.add(item);
    		}
    	}
    	if (duplicatesInQueue.isEmpty()) {
    		LOGGER.log(Level.FINE, "{0} added to queue", p);

    		// put the item in the queue
            WaitingItem added = new WaitingItem(due,p,actions);
            added.enter(this);
            scheduleMaintenance();   // let an executor know that a new item is in the queue.
            return ScheduleResult.created(added);
    	}

        LOGGER.log(Level.FINE, "{0} is already in the queue", p);

        // but let the actions affect the existing stuff.
        for(Item item : duplicatesInQueue) {
            for(FoldableAction a : Util.filter(actions,FoldableAction.class)) {
                a.foldIntoExisting(item, p, actions);
            }
        }

        boolean queueUpdated = false;
        for(WaitingItem wi : Util.filter(duplicatesInQueue,WaitingItem.class)) {
            if(quietPeriod<=0) {
                // the user really wants to build now, and they mean NOW.
                // so let's pull in the timestamp if we can.
                if (wi.timestamp.before(due))
                    continue;
            } else {
                // otherwise we do the normal quiet period implementation
                if (wi.timestamp.after(due))
                    continue;
                // quiet period timer reset. start the period over again
            }

            // waitingList is sorted, so when we change a timestamp we need to maintain order
            wi.leave(this);
            wi.timestamp = due;
            wi.enter(this);
            queueUpdated=true;
        }

        if (queueUpdated)   scheduleMaintenance();

        // REVISIT: when there are multiple existing items in the queue that matches the incoming one,
        // whether the new one should affect all existing ones or not is debatable. I for myself
        // thought this would only affect one, so the code was bit of surprise, but I'm keeping the current
        // behaviour.
        return ScheduleResult.existing(duplicatesInQueue.get(0));
    }


    /**
     * @deprecated as of 1.311
     *      Use {@link #schedule(Task, int)}
     */
    public synchronized boolean add(Task p, int quietPeriod) {
    	return schedule(p, quietPeriod)!=null;
    }

    public synchronized @CheckForNull WaitingItem schedule(Task p, int quietPeriod) {
    	return schedule(p, quietPeriod, new Action[0]);
    }

    /**
     * @deprecated as of 1.311
     *      Use {@link #schedule(Task, int, Action...)}
     */
    public synchronized boolean add(Task p, int quietPeriod, Action... actions) {
    	return schedule(p, quietPeriod, actions)!=null;
    }

    /**
     * Convenience wrapper method around {@link #schedule(Task, int, List)}
     */
    public synchronized @CheckForNull WaitingItem schedule(Task p, int quietPeriod, Action... actions) {
    	return schedule2(p, quietPeriod, actions).getCreateItem();
    }

    /**
     * Convenience wrapper method around {@link #schedule2(Task, int, List)}
     */
    public synchronized @Nonnull ScheduleResult schedule2(Task p, int quietPeriod, Action... actions) {
    	return schedule2(p, quietPeriod, Arrays.asList(actions));
    }

    /**
     * Cancels the item in the queue. If the item is scheduled more than once, cancels the first occurrence.
     *
     * @return true if the project was indeed in the queue and was removed.
     *         false if this was no-op.
     */
    public synchronized boolean cancel(Task p) {
        LOGGER.log(Level.FINE, "Cancelling {0}", p);
        for (WaitingItem item : waitingList) {
            if (item.task.equals(p)) {
                return item.cancel(this);
            }
        }
        // use bitwise-OR to make sure that both branches get evaluated all the time
        return blockedProjects.cancel(p)!=null | buildables.cancel(p)!=null;
    }

    public synchronized boolean cancel(Item item) {
        LOGGER.log(Level.FINE, "Cancelling {0} item#{1}", new Object[] {item.task, item.id});
        return item.cancel(this);
    }

    /**
     * Called from {@code queue.jelly} and {@code entries.jelly}.
     */
    @RequirePOST
    public HttpResponse doCancelItem(@QueryParameter int id) throws IOException, ServletException {
        Item item = getItem(id);
        if (item != null) {
            cancel(item);
        } // else too late, ignore (JENKINS-14813)
        return HttpResponses.forwardToPreviousPage();
    }

    public synchronized boolean isEmpty() {
        return waitingList.isEmpty() && blockedProjects.isEmpty() && buildables.isEmpty() && pendings.isEmpty();
    }

    private synchronized WaitingItem peek() {
        return waitingList.iterator().next();
    }

    /**
     * Gets a snapshot of items in the queue.
     *
     * Generally speaking the array is sorted such that the items that are most likely built sooner are
     * at the end.
     */
    @Exported(inline=true)
    public synchronized Item[] getItems() {
        List<Item> r = new ArrayList<Item>();

        for(WaitingItem p : waitingList) {
            r = filterItemListBasedOnPermissions(r, p);
        }
        for (BlockedItem p : blockedProjects.values()){
            r = filterItemListBasedOnPermissions(r, p);
        }
        for (BuildableItem p : reverse(buildables.values())) {
            r = filterItemListBasedOnPermissions(r, p);
        }
        for (BuildableItem p : reverse(pendings.values())) {
            r= filterItemListBasedOnPermissions(r, p);
        }
        Item[] items = new Item[r.size()];
        r.toArray(items);
        return items;
    }

    private List<Item> filterItemListBasedOnPermissions(List<Item> r, Item t) {
        if (t.task instanceof hudson.model.Item) {
            if (((hudson.model.Item)t.task).hasPermission(hudson.model.Item.READ)) {
                r.add(t);
            }
        }
        return r;
    }

    /**
     * Returns an array of Item for which it is only visible the name of the task.
     *
     * Generally speaking the array is sorted such that the items that are most likely built sooner are
     * at the end.
     */
    @Restricted(NoExternalUse.class)
    @Exported(inline=true)
    public synchronized StubItem[] getDiscoverableItems() {
        List<StubItem> r = new ArrayList<StubItem>();

        for(WaitingItem p : waitingList) {
            r = filterDiscoverableItemListBasedOnPermissions(r, p);
        }
        for (BlockedItem p : blockedProjects.values()){
            r = filterDiscoverableItemListBasedOnPermissions(r, p);
        }
        for (BuildableItem p : reverse(buildables.values())) {
            r = filterDiscoverableItemListBasedOnPermissions(r, p);
        }
        for (BuildableItem p : reverse(pendings.values())) {
            r= filterDiscoverableItemListBasedOnPermissions(r, p);
        }
        StubItem[] items = new StubItem[r.size()];
        r.toArray(items);
        return items;
    }

    private List<StubItem> filterDiscoverableItemListBasedOnPermissions(List<StubItem> r, Item t) {
        if (t.task instanceof hudson.model.Item) {
            if (!((hudson.model.Item)t.task).hasPermission(hudson.model.Item.READ) && ((hudson.model.Item)t.task).hasPermission(hudson.model.Item.DISCOVER)) {
                r.add(new StubItem(new StubTask(t.task)));
            }
        }
        return r;
    }

    /**
     * Like {@link #getItems()}, but returns an approximation that might not be completely up-to-date.
     *
     * <p>
     * At the expense of accuracy, this method does not usually lock {@link Queue} and therefore is faster
     * in a highly concurrent situation.
     *
     * <p>
     * The list obtained is an accurate snapshot of the queue at some point in the past. The snapshot
     * is updated and normally no more than one second old, but this is a soft commitment that might
     * get violated when the lock on {@link Queue} is highly contended.
     *
     * <p>
     * This method is primarily added to make UI threads run faster.
     *
     * @since 1.483
     */
    public List<Item> getApproximateItemsQuickly() {
        return itemsView.get();
    }

    public synchronized Item getItem(int id) {
    	for (Item item: waitingList) if (item.id == id) return item;
    	for (Item item: blockedProjects) if (item.id == id) return item;
    	for (Item item: buildables) if (item.id == id) return item;
        for (Item item: pendings) if (item.id == id) return item;

        return leftItems.getIfPresent(id);
    }

    /**
     * Gets all the {@link BuildableItem}s that are waiting for an executor in the given {@link Computer}.
     */
    public synchronized List<BuildableItem> getBuildableItems(Computer c) {
        List<BuildableItem> result = new ArrayList<BuildableItem>();
        _getBuildableItems(c, buildables, result);
        _getBuildableItems(c, pendings, result);
        return result;
    }

    private void _getBuildableItems(Computer c, ItemList<BuildableItem> col, List<BuildableItem> result) {
        Node node = c.getNode();
        if (node == null)   // Deleted computers cannot take build items...
            return;
        for (BuildableItem p : col.values()) {
            if (node.canTake(p) == null)
                result.add(p);
        }
    }

    /**
     * Gets the snapshot of all {@link BuildableItem}s.
     */
    public synchronized List<BuildableItem> getBuildableItems() {
        ArrayList<BuildableItem> r = new ArrayList<BuildableItem>(buildables.values());
        r.addAll(pendings.values());
        return r;
    }

    /**
     * Gets the snapshot of all {@link BuildableItem}s.
     */
    public synchronized List<BuildableItem> getPendingItems() {
        return new ArrayList<BuildableItem>(pendings.values());
    }

    /**
     * Returns the snapshot of all {@link LeftItem}s.
     *
     * @since 1.519
     */
    public Collection<LeftItem> getLeftItems() {
        return Collections.unmodifiableCollection(leftItems.asMap().values());
    }

    /**
     * Immediately clear the {@link #getLeftItems} cache.
     * Useful for tests which need to verify that no links to a build remain.
     * @since 1.519
     */
    public void clearLeftItems() {
        leftItems.invalidateAll();
    }

    /**
     * Gets all items that are in the queue but not blocked
     *
     * @since 1.402
     */
    public synchronized List<Item> getUnblockedItems() {
    	List<Item> queuedNotBlocked = new ArrayList<Item>();
        queuedNotBlocked.addAll(waitingList);
        queuedNotBlocked.addAll(buildables);
        queuedNotBlocked.addAll(pendings);
        // but not 'blockedProjects'
        return queuedNotBlocked;
    }

    /**
     * Works just like {@link #getUnblockedItems()} but return tasks.
     *
     * @since 1.402
     */
    public synchronized Set<Task> getUnblockedTasks() {
        List<Item> items = getUnblockedItems();
        Set<Task> unblockedTasks = new HashSet<Task>(items.size());
        for (Queue.Item t : items)
            unblockedTasks.add(t.task);
        return unblockedTasks;
    }

    /**
     * Is the given task currently pending execution?
     */
    public synchronized boolean isPending(Task t) {
        for (BuildableItem i : pendings)
            if (i.task.equals(t))
                return true;
        return false;
    }

    /**
     * How many {@link BuildableItem}s are assigned for the given label?
     */
    public synchronized int countBuildableItemsFor(Label l) {
        int r = 0;
        for (BuildableItem bi : buildables.values())
            for (SubTask st : bi.task.getSubTasks())
                if (null==l || bi.getAssignedLabelFor(st)==l)
                    r++;
        for (BuildableItem bi : pendings.values())
            for (SubTask st : bi.task.getSubTasks())
                if (null==l || bi.getAssignedLabelFor(st)==l)
                    r++;
        return r;
    }

    /**
     * Counts all the {@link BuildableItem}s currently in the queue.
     */
    public synchronized int countBuildableItems() {
        return countBuildableItemsFor(null);
    }

    /**
     * Gets the information about the queue item for the given project.
     *
     * @return null if the project is not in the queue.
     */
    public synchronized Item getItem(Task t) {
        BlockedItem bp = blockedProjects.get(t);
        if (bp!=null)
            return bp;
        BuildableItem bi = buildables.get(t);
        if(bi!=null)
            return bi;
        bi = pendings.get(t);
        if(bi!=null)
            return bi;

        for (Item item : waitingList) {
            if (item.task.equals(t)) {
                return item;
            }
        }
        return null;
    }

    /**
     * Gets the information about the queue item for the given project.
     *
     * @return null if the project is not in the queue.
     */
    public synchronized List<Item> getItems(Task t) {
    	List<Item> result =new ArrayList<Item>();
    	result.addAll(blockedProjects.getAll(t));
    	result.addAll(buildables.getAll(t));
        result.addAll(pendings.getAll(t));
        for (Item item : waitingList) {
            if (item.task.equals(t)) {
                result.add(item);
            }
        }
        return result;
    }

    /**
     * Left for backward compatibility.
     *
     * @see #getItem(Task)
    public synchronized Item getItem(AbstractProject p) {
        return getItem((Task) p);
    }
     */

    /**
     * Returns true if this queue contains the said project.
     */
    public synchronized boolean contains(Task t) {
        if (blockedProjects.containsKey(t) || buildables.containsKey(t) || pendings.containsKey(t))
            return true;
        for (Item item : waitingList) {
            if (item.task.equals(t)) {
                return true;
            }
        }
        return false;
    }

    /**
     * Called when the executor actually starts executing the assigned work unit.
     *
     * This moves the task from the pending state to the "left the queue" state.
     */
    /*package*/ synchronized void onStartExecuting(Executor exec) throws InterruptedException {
        final WorkUnit wu = exec.getCurrentWorkUnit();
        pendings.remove(wu.context.item);

        LeftItem li = new LeftItem(wu.context);
        li.enter(this);
    }

    /**
     * Checks the queue and runs anything that can be run.
     *
     * <p>
     * When conditions are changed, this method should be invoked.
     * <p>
     * This wakes up one {@link Executor} so that it will maintain a queue.
     */
    @WithBridgeMethods(void.class)
    public Future<?> scheduleMaintenance() {
        // LOGGER.info("Scheduling maintenance");
        return maintainerThread.submit();
    }

    /**
     * Checks if the given item should be prevented from entering into the {@link #buildables} state
     * and instead stay in the {@link #blockedProjects} state.
     */
    private boolean isBuildBlocked(Item i) {
        if (i.task.isBuildBlocked() || !canRun(i.task.getResourceList()))
            return true;

        for (QueueTaskDispatcher d : QueueTaskDispatcher.all()) {
            if (d.canRun(i)!=null)
                return true;
        }

        return false;
    }

    /**
     * Make sure we don't queue two tasks of the same project to be built
     * unless that project allows concurrent builds.
     */
    private boolean allowNewBuildableTask(Task t) {
        try {
            if (t.isConcurrentBuild())
                return true;
        } catch (AbstractMethodError e) {
            // earlier versions don't have the "isConcurrentBuild" method, so fall back gracefully
        }
        return !buildables.containsKey(t) && !pendings.containsKey(t);
    }

    /**
     * Some operations require to be performed with the {@link Queue} lock held. Use one of these methods rather
     * than locking directly on Queue in order to allow for future refactoring.
     * @param runnable the operation to perform.
     * @since 1.592
     */
    public static void withLock(Runnable runnable) {
        final Jenkins jenkins = Jenkins.getInstance();
        final Queue queue = jenkins == null ? null : jenkins.getQueue();
        if (queue == null) {
            runnable.run();
        } else {
            queue._withLock(runnable);
        }
    }

    /**
     * Some operations require to be performed with the {@link Queue} lock held. Use one of these methods rather
     * than locking directly on Queue in order to allow for future refactoring.
     *
     * @param callable the operation to perform.
     * @param <V>      the type of return value
     * @param <T>      the type of exception.
     * @return the result of the callable.
     * @throws T the exception of the callable
     * @since 1.592
     */
    public static <V, T extends Throwable> V withLock(hudson.remoting.Callable<V, T> callable) throws T {
        final Jenkins jenkins = Jenkins.getInstance();
        final Queue queue = jenkins == null ? null : jenkins.getQueue();
        if (queue == null) {
            return callable.call();
        } else {
            return queue._withLock(callable);
        }
    }

    /**
     * Some operations require to be performed with the {@link Queue} lock held. Use one of these methods rather
     * than locking directly on Queue in order to allow for future refactoring.
     *
     * @param callable the operation to perform.
     * @param <V>      the type of return value
     * @return the result of the callable.
     * @throws Exception if the callable throws an exception.
     * @since 1.592
     */
    public static <V> V withLock(java.util.concurrent.Callable<V> callable) throws Exception {
        final Jenkins jenkins = Jenkins.getInstance();
        final Queue queue = jenkins == null ? null : jenkins.getQueue();
        if (queue == null) {
            return callable.call();
        } else {
            return queue._withLock(callable);
        }
    }

    /**
     * Some operations require to be performed with the {@link Queue} lock held. Use one of these methods rather
     * than locking directly on Queue in order to allow for future refactoring.
     * @param runnable the operation to perform.
     * @since 1.592
     */
    protected synchronized void _withLock(Runnable runnable) {
        runnable.run();
    }

    /**
     * Some operations require to be performed with the {@link Queue} lock held. Use one of these methods rather
     * than locking directly on Queue in order to allow for future refactoring.
     *
     * @param callable the operation to perform.
     * @param <V>      the type of return value
     * @param <T>      the type of exception.
     * @return the result of the callable.
     * @throws T the exception of the callable
     * @since 1.592
     */
    protected synchronized <V, T extends Throwable> V _withLock(hudson.remoting.Callable<V, T> callable) throws T {
        return callable.call();
    }

    /**
     * Some operations require to be performed with the {@link Queue} lock held. Use one of these methods rather
     * than locking directly on Queue in order to allow for future refactoring.
     *
     * @param callable the operation to perform.
     * @param <V>      the type of return value
     * @return the result of the callable.
     * @throws Exception if the callable throws an exception.
     * @since 1.592
     */
    protected synchronized <V> V _withLock(java.util.concurrent.Callable<V> callable) throws Exception {
        return callable.call();
    }

    /**
     * Queue maintenance.
     *
     * <p>
     * Move projects between {@link #waitingList}, {@link #blockedProjects}, {@link #buildables}, and {@link #pendings}
     * appropriately.
     *
     * <p>
     * Jenkins internally invokes this method by itself whenever there's a change that can affect
     * the scheduling (such as new node becoming online, # of executors change, a task completes execution, etc.),
     * and it also gets invoked periodically (see {@link Queue.MaintainTask}.)
     */
    public synchronized void maintain() {
        LOGGER.log(Level.FINE, "Queue maintenance started {0}", this);

        // The executors that are currently waiting for a job to run.
        Map<Executor,JobOffer> parked = new HashMap<Executor,JobOffer>();

        {// update parked
            for (Computer c : Jenkins.getInstance().getComputers()) {
                for (Executor e : c.getExecutors()) {
                    if (e.isParking()) {
                        parked.put(e,new JobOffer(e));
                    }
                }
            }
        }


        {// blocked -> buildable
            for (BlockedItem p : new ArrayList<BlockedItem>(blockedProjects.values())) {// copy as we'll mutate the list
                if (!isBuildBlocked(p) && allowNewBuildableTask(p.task)) {
                    // ready to be executed
                    Runnable r = makeBuildable(new BuildableItem(p));
                    if (r != null) {
                        p.leave(this);
                        r.run();
                    }
                }
            }
        }

        // waitingList -> buildable/blocked
        while (!waitingList.isEmpty()) {
            WaitingItem top = peek();

            if (top.timestamp.compareTo(new GregorianCalendar())>0)
                break; // finished moving all ready items from queue

            top.leave(this);
            Task p = top.task;
            if (!isBuildBlocked(top) && allowNewBuildableTask(p)) {
                // ready to be executed immediately
                Runnable r = makeBuildable(new BuildableItem(top));
                if (r != null) {
                    r.run();
                } else {
                    new BlockedItem(top).enter(this);
                }
            } else {
                // this can't be built now because another build is in progress
                // set this project aside.
                new BlockedItem(top).enter(this);
            }
        }

        final QueueSorter s = sorter;
        if (s != null)
        	s.sortBuildableItems(buildables);

        // allocate buildable jobs to executors
        for (BuildableItem p : new ArrayList<BuildableItem>(buildables)) {// copy as we'll mutate the list in the loop
            // one last check to make sure this build is not blocked.
            if (isBuildBlocked(p)) {
                p.leave(this);
                new BlockedItem(p).enter(this);
                LOGGER.log(Level.FINE, "Catching that {0} is blocked in the last minute", p);
                continue;
            }

            List<JobOffer> candidates = new ArrayList<JobOffer>(parked.size());
            for (JobOffer j : parked.values())
                if (j.canTake(p))
                    candidates.add(j);

            MappingWorksheet ws = new MappingWorksheet(p, candidates);
            Mapping m = loadBalancer.map(p.task, ws);
            if (m == null) {
                // if we couldn't find the executor that fits,
                // just leave it in the buildables list and
                // check if we can execute other projects
                LOGGER.log(Level.FINER, "Failed to map {0} to executors. candidates={1} parked={2}", new Object[]{p, candidates, parked.values()});
                continue;
            }

            // found a matching executor. use it.
            WorkUnitContext wuc = new WorkUnitContext(p);
            m.execute(wuc);

            p.leave(this);
            if (!wuc.getWorkUnits().isEmpty())
                makePending(p);
            else
                LOGGER.log(Level.FINE, "BuildableItem {0} with empty work units!?", p);
        }
    }

    /**
     * Tries to make an item ready to build.
     * @param p a proposed buildable item
     * @return a thunk to actually prepare it (after leaving an earlier list), or null if it cannot be run now
     */
    private @CheckForNull Runnable makeBuildable(final BuildableItem p) {
        if (p.task instanceof FlyweightTask) {
            if (!isBlockedByShutdown(p.task)) {
            Jenkins h = Jenkins.getInstance();
            Map<Node,Integer> hashSource = new HashMap<Node, Integer>(h.getNodes().size());

            // Even if master is configured with zero executors, we may need to run a flyweight task like MatrixProject on it.
            hashSource.put(h, Math.max(h.getNumExecutors() * 100, 1));

            for (Node n : h.getNodes()) {
                hashSource.put(n, n.getNumExecutors() * 100);
            }

            ConsistentHash<Node> hash = new ConsistentHash<Node>(NODE_HASH);
            hash.addAll(hashSource);

            Label lbl = p.getAssignedLabel();
            for (Node n : hash.list(p.task.getFullDisplayName())) {
                final Computer c = n.toComputer();
                if (c==null || c.isOffline())    continue;
                if (lbl!=null && !lbl.contains(n))  continue;
                if (n.canTake(p) != null) continue;
                return new Runnable() {
                    @Override public void run() {
                        c.startFlyWeightTask(new WorkUnitContext(p).createWorkUnit(p.task));
                        makePending(p);
                    }
                };
            }
            }
            // if the execution get here, it means we couldn't schedule it anywhere.
            return null;
        } else { // regular heavyweight task
            return new Runnable() {
                @Override public void run() {
                    p.enter(Queue.this);
                }
            };
        }
    }


    private static Hash<Node> NODE_HASH = new Hash<Node>() {
        public String hash(Node node) {
            return node.getNodeName();
        }
    };

    private boolean makePending(BuildableItem p) {
        // LOGGER.info("Making "+p.task+" pending"); // REMOVE
        p.isPending = true;
        return pendings.add(p);
    }

    /** @deprecated Use {@link #isBlockedByShutdown} instead. */
    public static boolean ifBlockedByHudsonShutdown(Task task) {
        return isBlockedByShutdown(task);
    }

    /**
     * Checks whether a task should not be scheduled because {@link Jenkins#isQuietingDown()}.
     * @param task some queue task
     * @return true if {@link Jenkins#isQuietingDown()} unless this is a {@link NonBlockingTask}
     * @since TODO
     */
    public static boolean isBlockedByShutdown(Task task) {
        return Jenkins.getInstance().isQuietingDown() && !(task instanceof NonBlockingTask);
    }

    public Api getApi() {
        return new Api(this);
    }

    /**
     * Marks {@link Task}s that are not persisted.
     * @since 1.311
     */
    public interface TransientTask extends Task {}

    /**
     * Marks {@link Task}s that do not consume {@link Executor}.
     * @see OneOffExecutor
     * @since 1.318
     */
    public interface FlyweightTask extends Task {}

    /**
     * Marks {@link Task}s that are not affected by the {@linkplain Jenkins#isQuietingDown()}  quieting down},
     * because these tasks keep other tasks executing.
     * @see #isBlockedByShutdown
     * @since 1.336
     */
    public interface NonBlockingTask extends Task {}

    /**
     * Task whose execution is controlled by the queue.
     *
     * <p>
     * {@link #equals(Object) Value equality} of {@link Task}s is used
     * to collapse two tasks into one. This is used to avoid infinite
     * queue backlog.
     *
     * <p>
     * Pending {@link Task}s are persisted when Hudson shuts down, so
     * it needs to be persistable via XStream. To create a non-persisted
     * transient Task, extend {@link TransientTask} marker interface.
     *
     * <p>
     * Plugins are encouraged to extend from {@link AbstractQueueTask}
     * instead of implementing this interface directly, to maintain
     * compatibility with future changes to this interface.
     *
     * <p>
     * For historical reasons, {@link Task} object by itself
     * also represents the "primary" sub-task (and as implied by this
     * design, a {@link Task} must have at least one sub-task.)
     * Most of the time, the primary subtask is the only sub task.
     */
    public interface Task extends ModelObject, SubTask {
        /**
         * Returns true if the execution should be blocked
         * for temporary reasons.
         *
         * <p>
         * Short-hand for {@code getCauseOfBlockage()!=null}.
         */
        boolean isBuildBlocked();

        /**
         * @deprecated as of 1.330
         *      Use {@link CauseOfBlockage#getShortDescription()} instead.
         */
        String getWhyBlocked();

        /**
         * If the execution of this task should be blocked for temporary reasons,
         * this method returns a non-null object explaining why.
         *
         * <p>
         * Otherwise this method returns null, indicating that the build can proceed right away.
         *
         * <p>
         * This can be used to define mutual exclusion that goes beyond
         * {@link #getResourceList()}.
         */
        CauseOfBlockage getCauseOfBlockage();

        /**
         * Unique name of this task.
         *
         * <p>
         * This method is no longer used, left here for compatibility. Just return {@link #getDisplayName()}.
         */
        String getName();

        /**
         * @see hudson.model.Item#getFullDisplayName()
         */
        String getFullDisplayName();

        /**
         * Checks the permission to see if the current user can abort this executable.
         * Returns normally from this method if it's OK.
         *
         * @throws AccessDeniedException if the permission is not granted.
         */
        void checkAbortPermission();

        /**
         * Works just like {@link #checkAbortPermission()} except it indicates the status by a return value,
         * instead of exception.
         * Also used by default for {@link hudson.model.Queue.Item#hasCancelPermission}.
         */
        boolean hasAbortPermission();

        /**
         * Returns the URL of this task relative to the context root of the application.
         *
         * <p>
         * When the user clicks an item in the queue, this is the page where the user is taken to.
         * Hudson expects the current instance to be bound to the URL returned by this method.
         *
         * @return
         *      URL that ends with '/'.
         */
        String getUrl();

        /**
         * True if the task allows concurrent builds, where the same {@link Task} is executed
         * by multiple executors concurrently on the same or different nodes.
         *
         * @since 1.338
         */
        boolean isConcurrentBuild();

        /**
         * Obtains the {@link SubTask}s that constitute this task.
         *
         * <p>
         * The collection returned by this method must also contain the primary {@link SubTask}
         * represented by this {@link Task} object itself as the first element.
         * The returned value is read-only.
         *
         * <p>
         * At least size 1.
         *
         * <p>
         * Since this is a newly added method, the invocation may results in {@link AbstractMethodError}.
         * Use {@link Tasks#getSubTasksOf(Queue.Task)} that avoids this.
         *
         * @since 1.377
         */
        Collection<? extends SubTask> getSubTasks();

        /**
         * This method allows the task to provide the default fallback authentication object to be used
         * when {@link QueueItemAuthenticator} fails to authenticate the build.
         *
         * <p>
         * When the task execution touches other objects inside Jenkins, the access control is performed
         * based on whether this {@link Authentication} is allowed to use them.
         *
         * <p>
         * This method was added to an interface after it was created, so plugins built against
         * older versions of Jenkins may not have this method implemented. Called private method _getDefaultAuthenticationOf(Task) on {@link Tasks}
         * to avoid {@link AbstractMethodError}.
         *
         * @since 1.520
         * @see QueueItemAuthenticator
         * @see Tasks#getDefaultAuthenticationOf(Queue.Task)
         */
        @Nonnull Authentication getDefaultAuthentication();

        /**
         * This method allows the task to provide the default fallback authentication object to be used
         * when {@link QueueItemAuthenticator} fails to authenticate the build.
         *
         * <p>
         * When the task execution touches other objects inside Jenkins, the access control is performed
         * based on whether this {@link Authentication} is allowed to use them.
         *
         * <p>
         * This method was added to an interface after it was created, so plugins built against
         * older versions of Jenkins may not have this method implemented. Called private method _getDefaultAuthenticationOf(Task) on {@link Tasks}
         * to avoid {@link AbstractMethodError}.
         *
         * @since 1.592
         * @see QueueItemAuthenticator
         * @see Tasks#getDefaultAuthenticationOf(Queue.Task, Queue.Item)
         */
        @Nonnull Authentication getDefaultAuthentication(Queue.Item item);
    }

    /**
     * Represents the real meat of the computation run by {@link Executor}.
     *
     * <h2>Views</h2>
     * <p>
     * Implementation must have <tt>executorCell.jelly</tt>, which is
     * used to render the HTML that indicates this executable is executing.
     */
    public interface Executable extends Runnable {
        /**
         * Task from which this executable was created.
         *
         * <p>
         * Since this method went through a signature change in 1.377, the invocation may results in
         * {@link AbstractMethodError}.
         * Use {@link Executables#getParentOf(Queue.Executable)} that avoids this.
         */
        @Nonnull SubTask getParent();

        /**
         * Called by {@link Executor} to perform the task
         */
        void run();

        /**
         * Estimate of how long will it take to execute this executable.
         * Measured in milliseconds.
         *
         * Please, consider using {@link Executables#getEstimatedDurationFor(Queue.Executable)}
         * to protected against AbstractMethodErrors!
         *
         * @return -1 if it's impossible to estimate.
         * @since 1.383
         */
        long getEstimatedDuration();

        /**
         * Used to render the HTML. Should be a human readable text of what this executable is.
         */
        @Override String toString();
    }

    /**
     * Item in a queue.
     */
    @ExportedBean(defaultVisibility = 999)
    public static abstract class Item extends Actionable {
        /**
         * VM-wide unique ID that tracks the {@link Task} as it moves through different stages
         * in the queue (each represented by different subtypes of {@link Item}.
         */
        @Exported
    	public final int id;

		/**
         * Project to be built.
         */
        @Exported
        public final Task task;

        private /*almost final*/ transient FutureImpl future;

        private final long inQueueSince;

        /**
         * Build is blocked because another build is in progress,
         * required {@link Resource}s are not available, or otherwise blocked
         * by {@link Task#isBuildBlocked()}.
         */
        @Exported
        public boolean isBlocked() { return this instanceof BlockedItem; }

        /**
         * Build is waiting the executor to become available.
         * This flag is only used in {@link Queue#getItems()} for
         * 'pseudo' items that are actually not really in the queue.
         */
        @Exported
        public boolean isBuildable() { return this instanceof BuildableItem; }

        /**
         * True if the item is starving for an executor for too long.
         */
        @Exported
        public boolean isStuck() { return false; }

        /**
         * Since when is this item in the queue.
         * @return Unix timestamp
         */
        @Exported
        public long getInQueueSince() {
            return this.inQueueSince;
        }

        /**
         * Returns a human readable presentation of how long this item is already in the queue.
         * E.g. something like '3 minutes 40 seconds'
         */
        public String getInQueueForString() {
            long duration = System.currentTimeMillis() - this.inQueueSince;
            return Util.getTimeSpanString(duration);
        }

        /**
         * Can be used to wait for the completion (either normal, abnormal, or cancellation) of the {@link Task}.
         * <p>
         * Just like {@link #id}, the same object tracks various stages of the queue.
         */
        @WithBridgeMethods(Future.class)
        public QueueTaskFuture<Executable> getFuture() { return future; }

        /**
         * If this task needs to be run on a node with a particular label,
         * return that {@link Label}. Otherwise null, indicating
         * it can run on anywhere.
         *
         * <p>
         * This code takes {@link LabelAssignmentAction} into account, then fall back to {@link SubTask#getAssignedLabel()}
         */
        public Label getAssignedLabel() {
            for (LabelAssignmentAction laa : getActions(LabelAssignmentAction.class)) {
                Label l = laa.getAssignedLabel(task);
                if (l!=null)    return l;
            }
            return task.getAssignedLabel();
        }

        /**
         * Test if the specified {@link SubTask} needs to be run on a node with a particular label, and
         * return that {@link Label}. Otherwise null, indicating it can run on anywhere.
         *
         * <p>
         * This code takes {@link LabelAssignmentAction} into account, then falls back to {@link SubTask#getAssignedLabel()}
         */
        public Label getAssignedLabelFor(SubTask st) {
            for (LabelAssignmentAction laa : getActions(LabelAssignmentAction.class)) {
                Label l = laa.getAssignedLabel(st);
                if (l!=null)    return l;
            }
            return st.getAssignedLabel();
        }

        /**
         * Convenience method that returns a read only view of the {@link Cause}s associated with this item in the queue.
         *
         * @return can be empty but never null
         * @since 1.343
         */
        public final List<Cause> getCauses() {
            CauseAction ca = getAction(CauseAction.class);
            if (ca!=null)
                return Collections.unmodifiableList(ca.getCauses());
            return Collections.emptyList();
        }

        @Restricted(DoNotUse.class) // used from Jelly
        public String getCausesDescription() {
            List<Cause> causes = getCauses();
            StringBuilder s = new StringBuilder();
            for (Cause c : causes) {
                s.append(c.getShortDescription()).append('\n');
            }
            return s.toString();
        }

        protected Item(Task task, List<Action> actions, int id, FutureImpl future) {
            this.task = task;
            this.id = id;
            this.future = future;
            this.inQueueSince = System.currentTimeMillis();
            for (Action action: actions) addAction(action);
        }

        protected Item(Task task, List<Action> actions, int id, FutureImpl future, long inQueueSince) {
            this.task = task;
            this.id = id;
            this.future = future;
            this.inQueueSince = inQueueSince;
            for (Action action: actions) addAction(action);
        }

        protected Item(Item item) {
        	this(item.task, new ArrayList<Action>(item.getAllActions()), item.id, item.future, item.inQueueSince);
        }

        /**
         * Returns the URL of this {@link Item} relative to the context path of Jenkins
         *
         * @return
         *      URL that ends with '/'.
         * @since 1.519
         */
        @Exported
        public String getUrl() {
            return "queue/item/"+id+'/';
        }

        /**
         * Gets a human-readable status message describing why it's in the queue.
         */
        @Exported
        public final String getWhy() {
            CauseOfBlockage cob = getCauseOfBlockage();
            return cob!=null ? cob.getShortDescription() : null;
        }

        /**
         * Gets an object that describes why this item is in the queue.
         */
        public abstract CauseOfBlockage getCauseOfBlockage();

        /**
         * Gets a human-readable message about the parameters of this item
         * @return String
         */
        @Exported
        public String getParams() {
        	StringBuilder s = new StringBuilder();
        	for (ParametersAction pa : getActions(ParametersAction.class)) {
                for (ParameterValue p : pa.getParameters()) {
                    s.append('\n').append(p.getShortDescription());
                }
        	}
        	return s.toString();
        }

        /**
         * Checks whether a scheduled item may be canceled.
         * @return by default, the same as {@link hudson.model.Queue.Task#hasAbortPermission}
         */
        public boolean hasCancelPermission() {
            return task.hasAbortPermission();
        }

        public String getDisplayName() {
			// TODO Auto-generated method stub
			return null;
		}

		public String getSearchUrl() {
			// TODO Auto-generated method stub
			return null;
		}

        /** @deprecated Use {@link #doCancelItem} instead. */
        @Deprecated
        @RequirePOST
        public HttpResponse doCancelQueue() throws IOException, ServletException {
        	Jenkins.getInstance().getQueue().cancel(this);
            return HttpResponses.forwardToPreviousPage();
        }

        /**
         * Returns the identity that this task carries when it runs, for the purpose of access control.
         *
         * When the task execution touches other objects inside Jenkins, the access control is performed
         * based on whether this {@link Authentication} is allowed to use them. Implementers, if you are unsure,
         * return the identity of the user who queued the task, or {@link ACL#SYSTEM} to bypass the access control
         * and run as the super user.
         *
         * @since 1.520
         */
        @Nonnull
        public Authentication authenticate() {
            for (QueueItemAuthenticator auth : QueueItemAuthenticatorProvider.authenticators()) {
                Authentication a = auth.authenticate(this);
                if (a!=null)
                    return a;
            }
            return Tasks.getDefaultAuthenticationOf(task, this);
        }


        public Api getApi() {
            return new Api(this);
        }

        private Object readResolve() {
            this.future = new FutureImpl(task);
            return this;
        }

        @Override
        public String toString() {
            return getClass().getName() + ':' + task + ':' + id;
        }

        /**
         * Enters the appropriate queue for this type of item.
         */
        /*package*/ abstract void enter(Queue q);

        /**
         * Leaves the appropriate queue for this type of item.
         */
        /*package*/ abstract boolean leave(Queue q);

        /**
         * Cancels this item, which updates {@link #future} to notify the listener, and
         * also leaves the queue.
         *
         * @return true
         *      if the item was successfully cancelled.
         */
        /*package*/ boolean cancel(Queue q) {
            boolean r = leave(q);
            if (r) {
                future.setAsCancelled();
                LeftItem li = new LeftItem(this);
                li.enter(q);
            }
            return r;
        }

    }

<<<<<<< HEAD
=======
    /**
     * A Stub class for {@link Task} which exposes only the name of the Task to be displayed when the user
     * has DISCOVERY permissions only.
     */
    @Restricted(NoExternalUse.class)
    @ExportedBean(defaultVisibility = 999)
    public static class StubTask {

        private String name;

        public StubTask(@Nonnull Queue.Task base) {
            this.name = base.getName();
        }

        @Exported
        public String getName() {
            return name;
        }
    }

    /**
     * A Stub class for {@link Item} which exposes only the name of the Task to be displayed when the user
     * has DISCOVERY permissions only.
     */
    @Restricted(NoExternalUse.class)
    @ExportedBean(defaultVisibility = 999)
    public class StubItem {

        @Exported public StubTask task;

        public StubItem(StubTask task) {
            this.task = task;
        }

    }
    
>>>>>>> 5192c9e3
    /**
     * An optional interface for actions on Queue.Item.
     * Lets the action cooperate in queue management.
     *
     * @since 1.300-ish.
     */
    public interface QueueAction extends Action {
    	/**
    	 * Returns whether the new item should be scheduled.
    	 * An action should return true if the associated task is 'different enough' to warrant a separate execution.
    	 */
	    boolean shouldSchedule(List<Action> actions);
    }

    /**
     * Extension point for deciding if particular job should be scheduled or not.
     *
     * <p>
     * This handler is consulted every time someone tries to submit a task to the queue.
     * If any of the registered handlers returns false, the task will not be added
     * to the queue, and the task will never get executed.
     *
     * <p>
     * The other use case is to add additional {@link Action}s to the task
     * (for example {@link LabelAssignmentAction}) to tasks that are submitted to the queue.
     *
     * @since 1.316
     */
    public static abstract class QueueDecisionHandler implements ExtensionPoint {
    	/**
    	 * Returns whether the new item should be scheduled.
         *
         * @param actions
         *      List of actions that are to be made available as {@link AbstractBuild#getActions()}
         *      upon the start of the build. This list is live, and can be mutated.
    	 */
    	public abstract boolean shouldSchedule(Task p, List<Action> actions);

    	/**
    	 * All registered {@link QueueDecisionHandler}s
    	 */
    	public static ExtensionList<QueueDecisionHandler> all() {
    		return ExtensionList.lookup(QueueDecisionHandler.class);
    	}
    }

    /**
     * {@link Item} in the {@link Queue#waitingList} stage.
     */
    public static final class WaitingItem extends Item implements Comparable<WaitingItem> {
    	private static final AtomicInteger COUNTER = new AtomicInteger(0);

        /**
         * This item can be run after this time.
         */
        @Exported
        public Calendar timestamp;

        public WaitingItem(Calendar timestamp, Task project, List<Action> actions) {
            super(project, actions, COUNTER.incrementAndGet(), new FutureImpl(project));
            this.timestamp = timestamp;
        }

        public int compareTo(WaitingItem that) {
            int r = this.timestamp.getTime().compareTo(that.timestamp.getTime());
            if (r != 0) return r;

            return this.id - that.id;
        }

        public CauseOfBlockage getCauseOfBlockage() {
            long diff = timestamp.getTimeInMillis() - System.currentTimeMillis();
            if (diff > 0)
                return CauseOfBlockage.fromMessage(Messages._Queue_InQuietPeriod(Util.getTimeSpanString(diff)));
            else
                return CauseOfBlockage.fromMessage(Messages._Queue_Unknown());
        }

        @Override
        /*package*/ void enter(Queue q) {
            if (q.waitingList.add(this)) {
                for (QueueListener ql : QueueListener.all()) {
                    try {
                        ql.onEnterWaiting(this);
                    } catch (Throwable e) {
                        // don't let this kill the queue
                        LOGGER.log(Level.WARNING, "QueueListener failed while processing "+this,e);
                    }
                }
            }
        }

        @Override
        /*package*/ boolean leave(Queue q) {
            boolean r = q.waitingList.remove(this);
            if (r) {
                for (QueueListener ql : QueueListener.all()) {
                    try {
                        ql.onLeaveWaiting(this);
                    } catch (Throwable e) {
                        // don't let this kill the queue
                        LOGGER.log(Level.WARNING, "QueueListener failed while processing "+this,e);
                    }
                }
            }
            return r;
        }


    }

    /**
     * Common part between {@link BlockedItem} and {@link BuildableItem}.
     */
    public static abstract class NotWaitingItem extends Item {
        /**
         * When did this job exit the {@link Queue#waitingList} phase?
         */
        @Exported
        public final long buildableStartMilliseconds;

        protected NotWaitingItem(WaitingItem wi) {
            super(wi);
            buildableStartMilliseconds = System.currentTimeMillis();
        }

        protected NotWaitingItem(NotWaitingItem ni) {
            super(ni);
            buildableStartMilliseconds = ni.buildableStartMilliseconds;
        }
    }

    /**
     * {@link Item} in the {@link Queue#blockedProjects} stage.
     */
    public final class BlockedItem extends NotWaitingItem {
        public BlockedItem(WaitingItem wi) {
            super(wi);
        }

        public BlockedItem(NotWaitingItem ni) {
            super(ni);
        }

        public CauseOfBlockage getCauseOfBlockage() {
            ResourceActivity r = getBlockingActivity(task);
            if (r != null) {
                if (r == task) // blocked by itself, meaning another build is in progress
                    return CauseOfBlockage.fromMessage(Messages._Queue_InProgress());
                return CauseOfBlockage.fromMessage(Messages._Queue_BlockedBy(r.getDisplayName()));
            }

            for (QueueTaskDispatcher d : QueueTaskDispatcher.all()) {
                CauseOfBlockage cause = d.canRun(this);
                if (cause != null)
                    return cause;
            }

            return task.getCauseOfBlockage();
        }

        /*package*/ void enter(Queue q) {
            LOGGER.log(Level.FINE, "{0} is blocked", this);
            blockedProjects.add(this);
            for (QueueListener ql : QueueListener.all()) {
                try {
                    ql.onEnterBlocked(this);
                } catch (Throwable e) {
                    // don't let this kill the queue
                    LOGGER.log(Level.WARNING, "QueueListener failed while processing "+this,e);
                }
            }
        }

        /*package*/ boolean leave(Queue q) {
            boolean r = blockedProjects.remove(this);
            if (r) {
                LOGGER.log(Level.FINE, "{0} no longer blocked", this);
                for (QueueListener ql : QueueListener.all()) {
                    try {
                        ql.onLeaveBlocked(this);
                    } catch (Throwable e) {
                        // don't let this kill the queue
                        LOGGER.log(Level.WARNING, "QueueListener failed while processing "+this,e);
                    }
                }
            }
            return r;
        }
    }

    /**
     * {@link Item} in the {@link Queue#buildables} stage.
     */
    public final static class BuildableItem extends NotWaitingItem {
        /**
         * Set to true when this is added to the {@link Queue#pendings} list.
         */
        private boolean isPending;

        public BuildableItem(WaitingItem wi) {
            super(wi);
        }

        public BuildableItem(NotWaitingItem ni) {
            super(ni);
        }

        public CauseOfBlockage getCauseOfBlockage() {
            Jenkins jenkins = Jenkins.getInstance();
            if(isBlockedByShutdown(task))
                return CauseOfBlockage.fromMessage(Messages._Queue_HudsonIsAboutToShutDown());

            Label label = getAssignedLabel();
            List<Node> allNodes = jenkins.getNodes();
            if (allNodes.isEmpty())
                label = null;    // no master/slave. pointless to talk about nodes

            if (label != null) {
                Set<Node> nodes = label.getNodes();
                if (label.isOffline()) {
                    if (nodes.size() != 1)      return new BecauseLabelIsOffline(label);
                    else                        return new BecauseNodeIsOffline(nodes.iterator().next());
                } else {
                    if (nodes.size() != 1)      return new BecauseLabelIsBusy(label);
                    else                        return new BecauseNodeIsBusy(nodes.iterator().next());
                }
            } else {
                return CauseOfBlockage.createNeedsMoreExecutor(Messages._Queue_WaitingForNextAvailableExecutor());
            }
        }

        @Override
        public boolean isStuck() {
            Label label = getAssignedLabel();
            if(label!=null && label.isOffline())
                // no executor online to process this job. definitely stuck.
                return true;

            long d = task.getEstimatedDuration();
            long elapsed = System.currentTimeMillis()-buildableStartMilliseconds;
            if(d>=0) {
                // if we were running elsewhere, we would have done this build ten times.
                return elapsed > Math.max(d,60000L)*10;
            } else {
                // more than a day in the queue
                return TimeUnit2.MILLISECONDS.toHours(elapsed)>24;
            }
        }

        @Exported
        public boolean isPending() {
            return isPending;
        }

        @Override
        /*package*/ void enter(Queue q) {
            q.buildables.add(this);
            for (QueueListener ql : QueueListener.all()) {
                try {
                    ql.onEnterBuildable(this);
                } catch (Throwable e) {
                    // don't let this kill the queue
                    LOGGER.log(Level.WARNING, "QueueListener failed while processing "+this,e);
                }
            }
        }

        @Override
        /*package*/ boolean leave(Queue q) {
            boolean r = q.buildables.remove(this);
            if (r) {
                LOGGER.log(Level.FINE, "{0} no longer blocked", this);
                for (QueueListener ql : QueueListener.all()) {
                    try {
                        ql.onLeaveBuildable(this);
                    } catch (Throwable e) {
                        // don't let this kill the queue
                        LOGGER.log(Level.WARNING, "QueueListener failed while processing "+this,e);
                    }
                }
            }
            return r;
        }
    }

    /**
     * {@link Item} in the {@link Queue#leftItems} stage. These are items that had left the queue
     * by either began executing or by getting cancelled.
     *
     * @since 1.519
     */
    public final static class LeftItem extends Item {
        public final WorkUnitContext outcome;

        /**
         * When item has left the queue and begin executing.
         */
        public LeftItem(WorkUnitContext wuc) {
            super(wuc.item);
            this.outcome = wuc;
        }

        /**
         * When item is cancelled.
         */
        public LeftItem(Item cancelled) {
            super(cancelled);
            this.outcome = null;
        }

        @Override
        public CauseOfBlockage getCauseOfBlockage() {
            return null;
        }

        /**
         * If this is representing an item that started executing, this property returns
         * the primary executable (such as {@link AbstractBuild}) that created out of it.
         */
        @Exported
        public @CheckForNull Executable getExecutable() {
            return outcome!=null ? outcome.getPrimaryWorkUnit().getExecutable() : null;
        }

        /**
         * Is this representing a cancelled item?
         */
        @Exported
        public boolean isCancelled() {
            return outcome==null;
        }

        @Override
        void enter(Queue q) {
            q.leftItems.put(id,this);
            for (QueueListener ql : QueueListener.all()) {
                try {
                    ql.onLeft(this);
                } catch (Throwable e) {
                    // don't let this kill the queue
                    LOGGER.log(Level.WARNING, "QueueListener failed while processing "+this,e);
                }
            }
        }

        @Override
        boolean leave(Queue q) {
            // there's no leave operation
            return false;
        }
    }

    private static final Logger LOGGER = Logger.getLogger(Queue.class.getName());

    /**
     * This {@link XStream} instance is used to persist {@link Task}s.
     */
    public static final XStream XSTREAM = new XStream2();

    static {
        XSTREAM.registerConverter(new AbstractSingleValueConverter() {

			@Override
			@SuppressWarnings("unchecked")
			public boolean canConvert(Class klazz) {
				return hudson.model.Item.class.isAssignableFrom(klazz);
			}

			@Override
			public Object fromString(String string) {
                Object item = Jenkins.getInstance().getItemByFullName(string);
                if(item==null)  throw new NoSuchElementException("No such job exists: "+string);
                return item;
			}

			@Override
			public String toString(Object item) {
				return ((hudson.model.Item) item).getFullName();
			}
        });
        XSTREAM.registerConverter(new AbstractSingleValueConverter() {

			@SuppressWarnings("unchecked")
			@Override
			public boolean canConvert(Class klazz) {
				return Run.class.isAssignableFrom(klazz);
			}

			@Override
			public Object fromString(String string) {
				String[] split = string.split("#");
				String projectName = split[0];
				int buildNumber = Integer.parseInt(split[1]);
				Job<?,?> job = (Job<?,?>) Jenkins.getInstance().getItemByFullName(projectName);
                if(job==null)  throw new NoSuchElementException("No such job exists: "+projectName);
				Run<?,?> run = job.getBuildByNumber(buildNumber);
                if(run==null)  throw new NoSuchElementException("No such build: "+string);
				return run;
			}

			@Override
			public String toString(Object object) {
				Run<?,?> run = (Run<?,?>) object;
				return run.getParent().getFullName() + "#" + run.getNumber();
			}
        });

        /**
         * Reconnect every reference to {@link Queue} by the singleton.
         */
        XSTREAM.registerConverter(new AbstractSingleValueConverter() {
			@Override
			public boolean canConvert(Class klazz) {
				return Queue.class.isAssignableFrom(klazz);
			}

			@Override
			public Object fromString(String string) {
                return Jenkins.getInstance().getQueue();
			}

			@Override
			public String toString(Object item) {
                return "queue";
			}
        });
    }

    /**
     * Regularly invokes {@link Queue#maintain()} and clean itself up when
     * {@link Queue} gets GC-ed.
     */
    private static class MaintainTask extends SafeTimerTask {
        private final WeakReference<Queue> queue;

        MaintainTask(Queue queue) {
            this.queue = new WeakReference<Queue>(queue);
        }

        private void periodic() {
            long interval = 5000;
            Timer.get().scheduleWithFixedDelay(this, interval, interval, TimeUnit.MILLISECONDS);
        }

        protected void doRun() {
            Queue q = queue.get();
            if (q != null)
                q.maintain();
            else
                cancel();
        }
    }

    /**
     * {@link ArrayList} of {@link Item} with more convenience methods.
     */
    private class ItemList<T extends Item> extends ArrayList<T> {
    	public T get(Task task) {
    		for (T item: this) {
    			if (item.task.equals(task)) {
    				return item;
    			}
    		}
    		return null;
    	}

    	public List<T> getAll(Task task) {
    		List<T> result = new ArrayList<T>();
    		for (T item: this) {
    			if (item.task.equals(task)) {
    				result.add(item);
    			}
    		}
    		return result;
    	}

    	public boolean containsKey(Task task) {
    		return get(task) != null;
    	}

    	public T remove(Task task) {
    		Iterator<T> it = iterator();
    		while (it.hasNext()) {
    			T t = it.next();
    			if (t.task.equals(task)) {
    				it.remove();
    				return t;
    			}
    		}
    		return null;
    	}

    	public void put(Task task, T item) {
    		assert item.task.equals(task);
    		add(item);
    	}

    	public ItemList<T> values() {
    		return this;
    	}

        /**
         * Works like {@link #remove(Task)} but also marks the {@link Item} as cancelled.
         */
        public T cancel(Task p) {
            T x = get(p);
            if(x!=null) x.cancel(Queue.this);
            return x;
        }

        public void cancelAll() {
            for (T t : new ArrayList<T>(this))
                t.cancel(Queue.this);

            clear();    // just to be sure
        }
    }

    @CLIResolver
    public static Queue getInstance() {
        return Jenkins.getInstance().getQueue();
    }

    /**
     * Restores the queue content during the start up.
     */
    @Initializer(after=JOB_LOADED)
    public static void init(Jenkins h) {
        h.getQueue().load();
    }
}<|MERGE_RESOLUTION|>--- conflicted
+++ resolved
@@ -1800,8 +1800,6 @@
 
     }
 
-<<<<<<< HEAD
-=======
     /**
      * A Stub class for {@link Task} which exposes only the name of the Task to be displayed when the user
      * has DISCOVERY permissions only.
@@ -1838,7 +1836,6 @@
 
     }
     
->>>>>>> 5192c9e3
     /**
      * An optional interface for actions on Queue.Item.
      * Lets the action cooperate in queue management.
