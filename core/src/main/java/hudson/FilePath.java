--- conflicted
+++ resolved
@@ -1746,16 +1746,10 @@
             public Void invoke(File f, VirtualChannel channel) throws IOException, InterruptedException {
                 FileInputStream fis = null;
                 try {
-<<<<<<< HEAD
                     fis = new FileInputStream(reading(f));
                     Util.copyStream(fis, p.getOut());
                 } catch (Exception x) {
                     p.error(x);
-=======
-                    fis = new FileInputStream(new File(remote));
-                    Util.copyStream(fis, p.getOut());
-                    return null;
->>>>>>> 56b87d6d
                 } finally {
                     org.apache.commons.io.IOUtils.closeQuietly(fis);
                     org.apache.commons.io.IOUtils.closeQuietly(p.getOut());
