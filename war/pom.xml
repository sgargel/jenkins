--- conflicted
+++ resolved
@@ -285,15 +285,12 @@
       <version>0.9.10-jenkins-25</version>
       <scope>test</scope>
     </dependency>
-<<<<<<< HEAD
     <dependency>
       <groupId>org.jenkins-ci.modules</groupId>
       <artifactId>instance-identity</artifactId>
       <version>1.1</version>
     </dependency>
 
-=======
->>>>>>> 31bb961f
     <!-- offline profiler API when we need it -->
     <!--dependency>
       <groupId>com.yourkit.api</groupId>
