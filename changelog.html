<!DOCTYPE HTML PUBLIC "-//W3C//DTD HTML 4.01 Transitional//EN" "http://www.w3.org/TR/html4/loose.dtd">
<html>
<!--

We record noteworthy changes in this file, which then becomes http://jenkins-ci.org/changelog

Some tips:

- Record your changes between "TRUNK-BEGIN" and "TRUNK-END".
  (except in rare cases when you are making changes in the RC branch,
   in which case it goes to the rc section)

- There are four CSS classes to denote the kind of changes.
  "rfe" for enhancement and "bug" for bug fixes,
  plus "major" to indicate major RFE/bugfix.

- Link to bugs in the issue tracker, e-mail thread in the archive, and so on if you can.

-->
<head>
  <meta http-equiv="Content-Type" content="text/html;charset=utf-8">
  <title>Changelog</title>
  <link rel="stylesheet" TYPE="text/css" href="changelog.css">
<!--[if IE]>
<style type="text/css">div.rate-offset { bottom: 0.2em !important; left: 5em !important; }</style>
<![endif]-->
  <script type="text/javascript" src="/rate/rate.js"></script>
</head>
<body>
<div align="right">Legend:
    <span class="iconlegend">
        <img src="images/rfe2.gif" alt="major RFE">major enhancement <img src="images/rfe.gif" alt="RFE">enhancement
        <img src="images/bug2.gif" alt="major bug">major bug fix     <img src="images/bug.gif" alt="bug">bug fix
    </span><span style="visibility:hidden">xxxxx</span>
</div>

<div id="ratings" style="display:none; font-size:120%;
     border:1px solid black; background-color:#eee; padding:0.5em; margin-bottom:1em">
Help other Jenkins users by letting the community know which releases you've used,
and whether they had any significant issues. <br>
Legend: <br>
 <img src="http://ci.jenkins-ci.org/images/16x16/health-80plus.gif" width="16" height="16"
  alt="Sunny"> = I use it on my production site without major issues. <br>
 <img src="http://ci.jenkins-ci.org/images/16x16/health-40to59.gif" width="16" height="16"
  alt="Cloudy"> = I don't recommend it. <br>
 <img src="http://ci.jenkins-ci.org/images/16x16/health-00to19.gif" width="16" height="16"
  alt="Lightning"> = I tried it but rolled back to a previous version. <br>
View ratings below, and click one of the icons next to your version to provide your input.
</div>

<a href="" onClick="document.getElementById('trunk').style.display=document.getElementById('rc').style.display='block';return false">
Upcoming changes</a>
<a href="" style="padding-left:3em" onClick="return loaddata(this)">Community ratings</a>

<!-- Record your changes in the trunk here. -->
<div id="trunk" style="display:none"><!--=TRUNK-BEGIN=-->
<ul class=image>
  <li class=bug>
    Some french strings are incorrect after renaming to Jenkins
    (<a href="http://issues.jenkins-ci.org/browse/JENKINS-9334">issue 9334</a>)
  <li class=bug>
    Debian init script gives false positives for port already in use
    (<a href="http://issues.jenkins-ci.org/browse/JENKINS-9281">issue 9281</a>)
  <li class=bug>
    "include culprits" should treat unstable and failure as the same
    (<a href="http://issues.jenkins-ci.org/browse/JENKINS-4617">issue 4617</a>)
  <li class=bug>
    fixed "Copy existing job" autocompletion.
    (<a href="https://issues.jenkins-ci.org/browse/JENKINS-9384">issue 9384</a>)
  <li class=rfe>
    Added two new CLI commands "wait-node-online" and "wait-node-offline" to block until a slave becomes online/offline.
  <li class=rfe>
    Move Jenkins URL setting from E-mail Notification to its own section in the main configuration.
  <li class=rfe>
<<<<<<< HEAD
    Add LOADING overlay when triggering a build with parameters
    (<a href="http://issues.jenkins-ci.org/browse/JENKINS-9343">issue 9343</a>)
  <li class=rfe>
    Support self restart on Mac OS X 10.6 and onward
    (<a href="http://issues.jenkins-ci.org/browse/JENKINS-7537">issue 7537</a>)
=======
    Actions can now override their rendering in the parent model object.
  <li class=rfe>
    Added a mechanism for plugins to write an invisible job property
  <li class=rfe>
    Added a mechanism for plugins to write an invisible node property
>>>>>>> ff1f6090
</ul>
</div><!--=TRUNK-END=-->

<!-- these changes are controlled by the release process. DO NOT MODIFY -->
<div id="rc" style="display:none;"><!--=BEGIN=-->
<h3><a name=v1.407>What's new in 1.407</a> <!--=DATE=--></h3>
<ul class=image>
  <li class=bug>
    Javadoc links on maven job page with only one module
    (<a href="http://issues.jenkins-ci.org/browse/JENKINS-9202">issue 9202</a>)
  <li class=bug>
    Duplicate test results with Maven2 projects
    (<a href="http://issues.jenkins-ci.org/browse/JENKINS-1557">issue 1557</a>)
  <li class=bug>
    Re-fixed JDK1.6 dependency that has crept into the core in 1.400
    (<a href="http://issues.jenkins-ci.org/browse/JENKINS-8914">issue 8914</a>)
  <li class=bug>
    eclipse-plugin packaging doesn't work with maven plugin support.
    (<a href="http://issues.jenkins-ci.org/browse/JENKINS-8348">issue 8438</a>)
  <li class=bug>
    Failed to parse POMs for packaging swc.
    (<a href="http://issues.jenkins-ci.org/browse/JENKINS-8448">issue 8448</a>)
  <li class=bug>
    Fixed "AdjunctManager is not installed" error when Jenkins failed to startup.
    (<a href="http://issues.jenkins-ci.org/browse/JENKINS-9271">issue 9271</a>)
</ul>
</div><!--=END=-->
<h3><a name=v1.406>What's new in 1.406</a> (2011/04/11)</h3>
<ul class=image>
  <li class=bug>
    Default viewport of the Timeline widgets were off by one day.
    (<a href="http://issues.jenkins-ci.org/browse/JENKINS-6439">issue 6439</a>)
  <li class=bug>
    Label expression logic wasn't supporting a binary operator sequence like "a || b || c"
    (<a href="http://issues.jenkins-ci.org/browse/JENKINS-8537">issue 8537</a>)
  <li class=bug>
    In matrix security, newly added rows weren't removable
  <li class=bug>
    Improve the stability of the test harness
  <li class=bug>
    Fixed a bug in handling ' and " in matrix build label axis
    (<a href="http://issues.jenkins-ci.org/browse/JENKINS-9009">issue 9009</a>)
  <li class=bug>
    Fixed NPE in the "deploy to Maven repository" as a post-action.
    (<a href="http://issues.jenkins-ci.org/browse/JENKINS-9084">issue 9084</a>)
  <li class=rfe>
    Performance: Specify image sizes for faster page loading
    (<a href="http://issues.jenkins-ci.org/browse/JENKINS-9182">issue 9182</a>)
  <li class=rfe>
    Support nested testsuites in the JUnit test result
    (<a href="http://issues.jenkins-ci.org/browse/JENKINS-6545">issue 6545</a>)
  <li class=rfe>
    Added an extension point to allow adding transient actions to computers.
  <li class=rfe>
    Added an extension point to allow associating custom properties with views.
  <li class=rfe>
    Actions can now override their rendering in the parent model object.
  <li class=rfe>
    Jenkins is exposed to DNS multi-cast as Jenkins now
  <li class=rfe>
    Added a mechanism for plugins to write an invisible job property
  <li class=rfe>
    Added a mechanism for plugins to write an invisible node property
</ul>
<h3><a name=v1.405>What's new in 1.405</a> (2011/04/04)</h3>
<ul class=image>
  <li class=bug>
    Fixed link to javadoc in maven modules and add link to generated test javadoc
  <li class=bug>
    Fixed an AbstractMethodError in ItemGroupMixin.create when using some older plugins.
  <li class=bug>
    The "last duration" column was broken since 1.403.
  <li class=bug>
    Fixed a bug where XML API can produce malformed XML.
    (<a href="http://issues.jenkins-ci.org/browse/JENKINS-8988">issue 8988</a>)
  <li class=bug>
    Archive maven artifacts by their canonical names to avoid possible name conflicts
    (<a href="http://issues.jenkins-ci.org/browse/JENKINS-9122">issue 9122</a>)
  <li class=bug>
    Marking modules as 'not build' in maven incremental builds didn't work anymore in maven 3 jobs
    (<a href="http://issues.jenkins-ci.org/browse/JENKINS-9072">issue 9072</a>)
  <li class=bug>
    In incremental maven builds, modules could be left unbuilt, although they had SCM changes
    (<a href="http://issues.jenkins-ci.org/browse/JENKINS-5764">issue 5764</a>)
  <li class=bug>
    Rebuilding dependency graph was taking much too long for big maven projects
    (<a href="http://issues.jenkins-ci.org/browse/JENKINS-7535">issue 7535</a>)    
  <li class=bug>
    Maven builds didn't work in JBoss 6.
  <li class=rfe>
    Ping setup for detecting bad master/slave communication is done more consistently now
    (<a href="http://issues.jenkins-ci.org/browse/JENKINS-8990">issue 8990</a>)
  <li class=rfe>
    Expand environment variables in fingerprint targets
    (<a href="http://issues.jenkins-ci.org/browse/JENKINS-9138">issue 9138</a>)
  <li class=rfe>
    Added an extension point to allow adding transient actions to computers.
</ul>
<h3><a name=v1.404>What's new in 1.404</a> (2011/03/27)</h3>
<ul class=image>
  <li class=bug>
    Regression in jenkins .401 maven plugin - deploy to repository post-task
    (<a href="http://issues.jenkins-ci.org/browse/JENKINS-9084">issue 9084</a>)
  <li class=bug>
    Fixed a bug in persisting user configuration that causes NPE in some plugins
    (<a href="http://issues.jenkins-ci.org/browse/JENKINS-9062">issue 9062</a>)
  <li class=bug>
    Replacement of some maven properties is not working
    (<a href="http://issues.jenkins-ci.org/browse/JENKINS-8573">issue 8573</a>)
  <li class=bug>
    Fixed JDK1.6 dependency that has crept into the core in 1.400
    (<a href="http://issues.jenkins-ci.org/browse/JENKINS-8914">issue 8914</a>)
  <li class=bug>
    When both "block build when upstream/downstream is building" are checked, the upstream block check wasn't taking effect.
    (<a href="http://issues.jenkins-ci.org/browse/JENKINS-8968">issue 8968</a>)
  <li class=bug>
    A project aggregating tests without any tests itself should now link properly
    to latest aggregated results, rather than broken link to non-existent test
    results.
  <li class=bug>
    Initial position of the "build time" timeline was off by one day
    (<a href="http://issues.jenkins-ci.org/browse/JENKINS-8865">issue 8865</a>)
  <li class=bug>
    Build list tables had "Date" as column label, but actual content of the column was "Time Since".
    (<a href="http://issues.jenkins-ci.org/browse/JENKINS-9102">issue 9102</a>)
  <li class=bug>
    PAM authentication fails to restore group membership information on "remember me" tokens.
    (<a href="http://issues.jenkins-ci.org/browse/JENKINS-9094">issue 9094</a>)
  <li class=bug>
    Upstream culprits did include culprits of an old build.
    (<a href="http://issues.jenkins-ci.org/browse/JENKINS-8567">issue 8567</a>)
  <li class=bug>
    Shell Task on Windows Slave Uses Incorrect /bin/sh.
    <a href="http://issues.jenkins-ci.org/browse/JENKINS-8449">issue 8449</a>)
  <li class=bug>
    NPE during run - fingerprint cleanup thread.
    <a href="http://issues.jenkins-ci.org/browse/JENKINS-6128">issue 6128</a>)
  <li class=bug>
    Failed to instantiate class hudson.slaves.DumbSlave.
    <a href="http://issues.jenkins-ci.org/browse/JENKINS-7174">issue 7174</a>)
  <li class=bug>
    "Last Duration" column was showing all N/A. Regression in 1.403
    <a href="http://issues.jenkins-ci.org/browse/JENKINS-9134">issue 9134</a>)
  <li class=rfe>
    Added the <tt>--mimeTypes</tt> command line option to define additional MIME type mappings.
  <li class=rfe>
    Added a new axis type to the matrix project that lets you use boolean expressions
    (<a href="https://github.com/jenkinsci/jenkins/pull/66">pull request #66</a>)
  <li class=rfe>
    Improved the error diagnostics when a remote method call fails to deserialize.
    (<a href="http://issues.jenkins-ci.org/browse/JENKINS-9050">issue 9050</a>)
  <li class=rfe>
    Added "Manage Jenkins" link to the left side panel.
    (<a href="http://issues.jenkins-ci.org/browse/JENKINS-7743">issue 7743</a>)
  <li class=rfe>
    LDAP group names are now available as-is for the use in authorization. No upper casing / no 'ROLE_' prefix.
  <li class=rfe>
    Added a new extension point to contribute build variables.
</ul>
<h3><a name=v1.403>What's new in 1.403</a> (2011/03/20)</h3>
<ul class=image>
  <li class='major bug'>
    Fixed a race condition in the remote data transfer that results in silent file copy failures.
    (<a href="http://issues.jenkins-ci.org/browse/JENKINS-7871">issue 7871</a>)
  <li class=bug>
   Maven Plugin : Successful build ends with NPE 
    (<a href="http://issues.jenkins-ci.org/browse/JENKINS-8436">issue 8436</a>)
  <li class=bug>
    Fixed a deadlock when upstream and downstream jobs are blocked on each other
    (<a href="http://issues.jenkins-ci.org/browse/JENKINS-8929">issue 8929</a>)
  <li class=bug>
    Email fails when sending to multiple recipients if _any_ of them are in error
    (<a href="http://issues.jenkins-ci.org/browse/JENKINS-9006">issue 9006</a>)
  <li class=bug>
    Ant properties with Windows %VAR% type variables did not expand since 1.370.
    (<a href="http://issues.jenkins-ci.org/browse/JENKINS-7442">issue 7442</a>)
  <li class=bug>
    Fixed a concurrent data access corruption in crumb generation.
  <li class=rfe>
    Allow maven builds to (opionally) make use of the token-macro-plugin.
  <li class=rfe>
    Proactively watch out for incomplete extensions to avoid cryptic NPE.
    (<a href="http://issues.jenkins-ci.org/browse/JENKINS-8866">issue 8866</a>)
  <li class=rfe>
    Added more event callbacks on <tt>ComputerListener</tt>
    (<a href="http://jenkins.361315.n4.nabble.com/Hooking-into-failed-slave-launches-td3339646.html">thread</a>)
  <li class=rfe>
    Improved the auto-completion for creating a job by copying.
  <li class=rfe>
    Improved the performance of the configuration page rendering by lazy-loading fragments.
  <li class=rfe>
    Introduced a behind-the-scene mechanism to lazy-load portions of HTML pages.
  <li class=rfe>
    Introduced a behind-the-scene mechanism to simplify server/client communication through JavaScript proxies.
  <li class=rfe>
    Added an option to aggregated test results to include failed builds as well as passing and unstable builds.
  <li class=rfe>
    Added autocompletion to "Build after other projects" textbox, with support for "autoCompleteField" on textboxes without a true field.
  <li class=rfe>
      Include OS type and version of slave in the system information page.
    (<a href="http://issues.jenkins-ci.org/browse/JENKINS-8996">issue 8996</a>)
</ul>
<h3><a name=v1.402>What's new in 1.402</a> (2011/03/20)</h3>
<ul class=image>
  <li class=bug>
    Botched release. It doesn't exist.
</ul>
<h3><a name=v1.401>What's new in 1.401</a> (2011/03/13)</h3>
<ul class=image>
  <li class=bug>
    Fix for JENKINS-8711 breaks deployments with credentials
    (<a href="http://issues.jenkins-ci.org/browse/JENKINS-8939">issue 8939</a>)
  <li class=bug>
    Environment variable not available for Maven build/POM parsing.
    (<a href="http://issues.jenkins-ci.org/browse/JENKINS-8865">issue 8865</a>)
  <li class=bug>
    Fixed a dead lock in concurrent builds of the same Maven projects.
      (<a href="http://issues.jenkins-ci.org/browse/JENKINS-4220">issue 4220</a>)
  <li class=bug>
    Plugin Manager incorrectly displays "Changes will take effect when you restart Jenkins".
    (<a href="http://issues.jenkins-ci.org/browse/JENKINS-8917">issue 8917</a>)
  <li class=rfe>
    Added Manage Jenkins link in sidepanel of Plugin Manager and Update Center.
    (<a href="http://issues.jenkins-ci.org/browse/JENKINS-8780">issue 8780</a>)
  <li class=rfe>
    Thread dump now reports all the threads from all the slaves, not just the master.
  <li class=rfe>
    Made the extension point implementation discovery logic customizable by a plugin
    (<a href="http://issues.jenkins-ci.org/browse/JENKINS-8897">issue 8897</a>)
  <li class=rfe>
    Defined a mechanism to replace some of the key UI text.
    (<a href="http://issues.jenkins-ci.org/browse/JENKINS-8579">issue 8579</a>)
</ul>
<h3><a name=v1.400>What's new in 1.400</a> (2011/03/06)</h3>
<ul class=image>
  <li class=bug>
    NPE during in parsing POMs for Multi Module Build
    (<a href="http://issues.jenkins-ci.org/browse/JENKINS-8525">issue 8525</a>)
  <li class=bug>
    Post build action deploy to maven repository can fail when using "use private maven repository option"
    (<a href="http://issues.jenkins-ci.org/browse/JENKINS-8711">issue 8711</a>)    
  <li class=bug>
    Groovy CLI command was failing to resolve plugin classes
    (<a href="http://issues.jenkins-ci.org/browse/JENKINS-8892">issue 8892</a>)    
  <li class=rfe>
    Exposing more key variables to the Groovy CLI command.
  <li class=rfe>
    Allow classworlds.conf to be externally configured for M3 builds
    (<a href="http://issues.jenkins-ci.org/browse/JENKINS-8905">issue 8905</a>)    
  <li class=bug>
    Configure the environment for Maven job type builds
    (<a href="http://issues.jenkins-ci.org/browse/JENKINS-8092">issue 8902</a>)
</ul>
<h3><a name=v1.399>What's new in 1.399</a> (2011/02/27)</h3>
<ul class=image>
  <li class='major bug'>
    On IBM JDKs, Jenkins incorrectly ended up closing stdout to read from forked processes.
    (<a href="http://issues.jenkins-ci.org/browse/JENKINS-8420">issue 8420</a>)
  <li class=bug>
    Fixed a race condition in obtaining the tail of the output from remote process.
    (<a href="http://issues.jenkins-ci.org/browse/JENKINS-7809">issue 7809</a>)
  <li class=bug>
    Jenkins was unable to kill/list up native processses on 64bit Mac JVMs.
  <li class=bug>
    Many messages about RecordReaper IllegalArgumentException
    (<a href="http://issues.jenkins-ci.org/browse/JENKINS-8647">issue 8647</a>)
  <li class=bug>
    Multiple polling events triggering a single build show up as multiple identical BuildActions in the sidebar, since there
    is only one polling log file, regardless of how many times polling happened. Should only be the latest polling instance now.
    (<a href="http://issues.jenkins-ci.org/browse/JENKINS-7649">issue 7649</a>)
  <li class=bug>
    Fix javascript errors on config pages when view name or user name contains an apostrophe.
    (<a href="http://issues.jenkins-ci.org/browse/JENKINS-8789">issue 8789</a>)
  <li class=bug>
    Fix expansion of builtin environment variables in Ant properties on Windows.
    (<a href="http://issues.jenkins-ci.org/browse/JENKINS-7442">issue 7442</a>)
  <li class=bug>
    Fixed a log rotation configuration problem on openSUSE.
    (<a href="http://issues.jenkins-ci.org/browse/JENKINS-5784">issue 5784</a>)
  <li class=bug>
    Fixed a bug in the OpenSUSE startup script (again)
    (<a href="http://issues.jenkins-ci.org/browse/JENKINS-5020">issue 5020</a>)
  <li class=rfe>
    Change prefix of BUILD_TAG variable to "jenkins-"
  <li class=rfe>
    Lock down maven plugin versions to shut up m3
    (<a href="http://issues.jenkins-ci.org/browse/JENKINS-7275">issue 7275</a>)
  <li class=rfe>
    <tt>BuildWrapper</tt>s can now act on the build in progress before the checkout occurs.
  <li class=rfe>
    Improved the process forking abstractions so that plugins can more easily read from child processes.
    (<a href="http://issues.jenkins-ci.org/browse/JENKINS-7809">issue 7809</a>)
</ul>
<h3><a name=v1.398>What's new in 1.398</a> (2011/02/20)</h3>
<ul class=image>
  <li class=bug>
    MavenBuild does not respect the "alternate settings" value of its parent MavenModuleSetBuild
    (<a href="http://issues.jenkins-ci.org/browse/JENKINS-8670">issue 8670</a>)
  <li class=bug>
    Jenkins wasn't telling build wrappers that builds were aborted when they were aborted.
    (<a href="http://issues.jenkins-ci.org/browse/JENKINS-8054">issue 8054</a>)
  <li class=bug>
    Maven deployment with uniqueVersion == true creating "new" versions for attached artifacts
    (<a href="http://issues.jenkins-ci.org/browse/JENKINS-8651">issue 8651</a>)    
  <li class=bug>
    Fixed a bug in the OpenSUSE startup script
    (<a href="http://issues.jenkins-ci.org/browse/JENKINS-5020">issue 5020</a>)
  <li class=bug>
    Fixed a XSS vulnerability in the project relationship page.
  <li class=bug>
    "apt-get purge" with Debian should really purge
  <li class=rfe>
    Added a new extension point to expose unprotected root action.
  <li class=rfe>
    While editing description, inline help should show the syntax guide based on the current markup formatter.
  <li class=rfe>
    Started exposing JENKINS_URL, JENKINS_SERVER_COOKIE env vars in addition to legacy HUDSON_* variables
</ul>
<h3><a name=v1.397>What's new in 1.397</a> (2011/02/12)</h3>
<ul class=image>
  <li class='major bug'>
    Fixed a master/slave communication problem since 1.378 that often manifests as "Not in GZIP format"
    (<a href="http://issues.jenkins-ci.org/browse/JENKINS-7745">issue 7745</a>)
  <li class=bug>
    When run as "java -jar jenkins.war", "~/.hudson" was still used as default.
    (<a href="http://issues.jenkins-ci.org/browse/JENKINS-8658">issue 8658</a>)
  <li class=bug>
    Debian package no longer messes around with the file permissions
    (<a href="http://issues.jenkins-ci.org/browse/JENKINS-4047">issue 4047</a>)
  <li class=bug>
    Fixed a JVM dependency in debian package so that it can run with OpenJDK
    (<a href="http://issues.jenkins-ci.org/browse/JENKINS-8159">issue 8159</a>)
  <li class=bug>
    Fixed a log rotation configuration problem on Red Hat
    (<a href="http://issues.jenkins-ci.org/browse/JENKINS-5784">issue 5784</a>)
  <li class=bug>
    Windows XP slave stopped working in 1.396 (related to name change)
    (<a href="http://issues.jenkins-ci.org/browse/JENKINS-8676">issue 8676</a>)
  <li class=bug>
    Unnecessary log messages if a remote pipe is not read until EOF
    (<a href="http://issues.jenkins-ci.org/browse/JENKINS-8592">issue 8592</a>)
  <li class=bug>
    Fixed a bug in the calendar computation.
    (<a href="http://issues.hudson-ci.org/browse/HUDSON-8656">issue 8656 in Hudson</a>)
  <li class=bug>
    Fixed an NPE when loading full build history.
    (<a href="http://issues.jenkins-ci.org/browse/JENKINS-8660">issue 8660</a>)
  <li class=bug>
    EXECUTOR_NUMBER uniqueness can degrate over time
    (<a href="http://issues.jenkins-ci.org/browse/JENKINS-4756">issue 4756</a>)
  <li class=bug>
    <tt>jenkins-cli.jar</tt> should honor <tt>JENKINS_URL</tt>.
  <li class=rfe>
    build RSS feeds now contain description of builds.
    (<a href="http://issues.jenkins-ci.org/browse/JENKINS-3935">issue 3935</a>)
  <li class=rfe>
    Debian package will force-terminate Jenkins if it fails to shut down in 5 seconds.
    (<a href="http://issues.jenkins-ci.org/browse/JENKINS-5415">issue 5415</a>)
</ul>
<h3><a name=v1.396>What's new in 1.396</a> (2011/02/02)</h3>
<ul class=image>
  <li class=bug>
    Fixed a bug in crontab "day of week" handling in locales where a week starts from Monday.
    (<a href="http://issues.jenkins-ci.org/browse/JENKINS-8401">issue 8401</a>)
  <li class=bug>
    If a master fails to ping a slave, it should be hard-disconnected.
  <li class=bug>
    "java -jar hudson.war --daemon" was forcing umask 027. This includes Debian/redhat packages.
    (<a href="http://issues.jenkins-ci.org/browse/JENKINS-5114">issue 5114</a>)
  <li class=rfe>
    If the JNLP-connected slave drops out without the master not noticing, allow the reconnection
    without rejecting it.
    (<a href="http://issues.jenkins-ci.org/browse/JENKINS-5055">issue 5055</a>)
  <li class='major rfe'>
    Fixed a trademark bug that caused a considerable fiasco by renaming to Jenkins
</ul>
<h3><a name=v1.395>What's new in 1.395</a> (2011/01/21)</h3>
<ul class=image>
  <li class=bug>
    Do not chmod/chown symlink targets in /var/lib/hudson (debian package)
    (<a href="http://issues.jenkins-ci.org/browse/JENKINS-8502">issue 8502</a>)
  <li class=bug>
    M2 and M3 builds behave differently when tests fail.
    (<a href="http://issues.jenkins-ci.org/browse/JENKINS-8415">issue 8415</a>)
  <li class=bug>
    Hudson was failing to record the connection termination problem in slave logs.
  <li class=bug>
    Node names can be edited to include slashes and then cannot be removed.
    (<a href="http://issues.jenkins-ci.org/browse/JENKINS-8438">issue 8437</a>)
  <li class=bug>
    Fix temporarily offline slaves not showing active jobs
    (<a href="http://issues.jenkins-ci.org/browse/JENKINS-8546">issue 8546</a>)
  <li class=rfe>
    Startup performance improvement
  <li class=rfe>
    Reduced the memory footprint used by fingerprints.
  <li class=rfe>
    Added a new extension point to support external login mechanisms.
  <li class=rfe>
    Heap dump of running Hudson instance can be obtained by requesting /heapDump from
    the browser.
  <li class=rfe>
    MavenReporter#postExecute parameter Throwable error is always empty in case of mojo failure
    (<a href="http://issues.jenkins-ci.org/browse/JENKINS-8493">issue 8493</a>)
  <li class=rfe>
    Improved the error diagnosis if a build fails because of the slave connectivity problem.
    (<a href="http://issues.jenkins-ci.org/browse/JENKINS-5073">issue 5073</a>)
</ul>
<h3><a name=v1.394>What's new in 1.394</a> (2011/01/15)</h3>
<ul class=image>
  <li class=bug> Parsing poms fails if a module is a path to a pom (and not to a directory)
   (<a href="http://issues.jenkins-ci.org/browse/JENKINS-8445">issue 8445</a>)
  <li class=bug> M3 builds doesn't have a colorized console
   (<a href="http://issues.jenkins-ci.org/browse/JENKINS-8411">issue 8411</a>)
  <li class=bug> Bad path for submodules
   (<a href="http://issues.jenkins-ci.org/browse/JENKINS-8452">issue 8452</a>)      
  <li class=rfe> Add more options to configure maven project building
   (<a href="http://issues.jenkins-ci.org/browse/JENKINS-8406">issue 8406</a>)
  <li class=rfe> Violations plugin tries to access nonexistant directory.
   (<a href="http://issues.jenkins-ci.org/browse/JENKINS-8418">issue 8418</a>)
  <li class=rfe> maven2 build fails due to 'RELEASE' plugin version.
   (<a href="http://issues.jenkins-ci.org/browse/JENKINS-8462">issue 8462</a>)          
  <li class=rfe>
   Block build when downstream projects are building.
   (<a href="http://issues.jenkins-ci.org/browse/JENKINS-7046">issue 7046</a>)  
   <li class=bug> nonRecursive option is not honored anymore when parsing pom
   (<a href="http://issues.jenkins-ci.org/browse/JENKINS-8484">issue 8484</a>)   
   <li class=ref>
   Maven 3 support : display same logging output as a maven build with the cli
   (<a href="http://issues.jenkins-ci.org/browse/JENKINS-8490">issue 8490</a>)           
</ul>
<h3><a name=v1.393>What's new in 1.393</a> (2011/01/09)</h3>
<ul class=image>
  <li class=rfe>
   Added CharacterEncodingFilter to prevent Non-ASCII characters from getting garbled.
  <li class=bug> Maven mirrors not used when project uses Maven 2.2
   (<a href="http://issues.jenkins-ci.org/browse/JENKINS-8387">issue 8387</a>) 
  <li class=bug> NPE while parsing POMs
   (<a href="http://issues.jenkins-ci.org/browse/JENKINS-8391">issue 8391</a>)   
  <li class=bug> M2 POMs aren't parsed if there is a M3 control error like an invalid scope in a plugin dep.
   (<a href="http://issues.jenkins-ci.org/browse/JENKINS-8395">issue 8395</a>)  
  <li class=bug> POMs parsing fails in m2 projects which has a wrong inheritence (m3 constraint).
   (<a href="http://issues.jenkins-ci.org/browse/JENKINS-8390">issue 8390</a>)      
</ul>
<h3><a name=v1.392>What's new in 1.392</a> (2010/12/31)</h3>
<ul class=image>
  <li class='major rfe'>
    Maven 3 support in maven-plugin. 
    (<a href="http://issues.jenkins-ci.org/browse/JENKINS-4988">issue 4988</a>)
  <li class=bug>
    Turn Off "Show Friendly HTTP Error Messages" Feature on the Server Side.
    (<a href="http://issues.jenkins-ci.org/browse/JENKINS-8352">issue 8352</a>)
  <li class=bug>
    Hudson installed as Windows service wasn't restarting properly
    (<a href="http://issues.jenkins-ci.org/browse/JENKINS-5090">issue 5090</a>)
  <li class=bug>
    Escape quotes.
    (<a href="http://issues.jenkins-ci.org/browse/JENKINS-8270">issue 8270</a>)
</ul>
<h3><a name=v1.391>What's new in 1.391</a> (2010/12/26)</h3>
<ul class=image>
  <li class=bug>
    failed to build with "Trigger builds remotely" enabled.
    (<a href="http://issues.jenkins-ci.org/browse/JENKINS-8319">issue 8319</a>)
  <li class=rfe>
    added a new extension point to use markup for job/user description
</ul>
<h3><a name=v1.390>What's new in 1.390</a> (2010/12/18)</h3>
<ul class=image>
  <li class=bug>
    " (from WhateverTest)" gratuitously appended to test result detail pages.
    (<a href="http://issues.jenkins-ci.org/browse/JENKINS-5655">issue 5655</a>)
  <li class=bug>
    Fixed a pipe leak to child processes.
    (<a href="http://issues.jenkins-ci.org/browse/JENKINS-8244">issue 8244</a>)
  <li class=bug>
    Fixed an NPE in ComputerRetentionWork
    (<a href="http://issues.jenkins-ci.org/browse/JENKINS-3696">issue 3696</a>)
  <li class=bug>
    Fixed an issue preventing to copy data on AIX, HP-UX or Linux for S/390.
    (<a href="http://issues.jenkins-ci.org/browse/JENKINS-8155">issue 8155</a>)
  <li class=rfe>
    Debian package init script now honors <tt>~/.profile</tt>.
  <li class=rfe>
    Build names (e.g., "#123") can be now modified by users/plugins to arbitrary text.
    (<a href="http://issues.jenkins-ci.org/browse/JENKINS-53">issue 53</a>,
     <a href="http://issues.jenkins-ci.org/browse/JENKINS-4884">issue 4884</a>)
  <li class=rfe>
    Allow the administrator to yank out dead executors.
</ul>
<h3><a name=v1.389>What's new in 1.389</a> (2010/12/11)</h3>
<ul class=image>
  <li class=rfe>
    Hide executors for offline nodes to conserve space in Build Executors Status list.
    (<a href="http://issues.jenkins-ci.org/browse/JENKINS-8252">issue 8252</a>)
  <li class=bug>
    throw AccessDeniedException if "Authentication Token" is invalid.
    (<a href="http://hudson.361315.n4.nabble.com/-td3069369.html">hudson-ja</a>)
</ul>
<h3><a name=v1.388>What's new in 1.388</a> (2010/12/04)</h3>
<ul class=image>
  <li class=bug>
    Failure to UDP broadcast shouldn't kill the Hudson bootup process.
  <li class=bug>
    Fixed an <tt>AbstractMethodError</tt> in listing up executors.
    (<a href="http://issues.jenkins-ci.org/browse/JENKINS-8106">issue 8106</a>)
  <li class=bug>
    Slaves launched by JNLP fail to reprot their version numbers.
    (<a href="http://issues.jenkins-ci.org/browse/JENKINS-8060">issue 8060</a>)
  <li class=bug>
    Restarting Hudson via debian init script didn't wait for the process to really terminate.
    (<a href="http://issues.jenkins-ci.org/browse/JENKINS-7937">issue 7937</a>)
  <li class=rfe>
    Test history with long build records had a scalability problem.
    (<a href="http://issues.jenkins-ci.org/browse/JENKINS-4621">issue 4621</a>)
  <li class=rfe>
    Added the build number to the test result graph tooltip.
  <li class=rfe>
    Added a new extension point to contribute transient View actions.
  <li class=rfe>
    Added "disable project" button.
  <li class=rfe>
    Added "set-build-description" CLI command.
</ul>
<h3><a name=v1.387>What's new in 1.387</a> (2010/11/27)</h3>
<ul class=image>
  <li class=bug>
    Avoid <tt>AbstractMethodError</tt> in the executors rendering.
  <li class=bug>
    Don't litter HUDSON_HOME with atomic*.xml files.
  <li class=bug>
    Hudson is made more robust in the face of malformed console annotations.
  <li class=rfe>
    Add parameter definition type and job name to job API
    (<a href="http://issues.jenkins-ci.org/browse/JENKINS-8133">issue 8133</a>)
  <li class=rfe>
    "Install as a service" now supports Vista and Windows 7.
  <li class=rfe>
    "Restart Hudson" button should appear when a plugin is manually installed.
  <li class=rfe>
    In this release only the background is changed until Dec 5th to i387 chip,
    to celebrate our 1.387 release (the feature is time bombed and will revert
    to the butler after that date.)
</ul>
<h3><a name=v1.386>What's new in 1.386</a> (2010/11/19)</h3>
<ul class=image>
  <li class=bug>
    Support CSRF protection when submitting results of an external job.
    (<a href="http://issues.jenkins-ci.org/browse/JENKINS-7961">issue 7961</a>)
  <li class=bug>
    Allow build to start when polling interval is shorter than quiet period and
    we need a workspace for polling.
    (<a href="http://issues.jenkins-ci.org/browse/JENKINS-8007">issue 8007</a>)
  <li class=bug>
    Fix escaping of some special characters when passing properties to Ant on Windows.
    (<a href="http://issues.jenkins-ci.org/browse/JENKINS-7657">issue 7657</a>)
  <li class=bug>
    Check poll_scm_threads.
  <li class=bug>
    "Retain long standard output/error" option could not be checked when
    configuring a job.
    (<a href="http://issues.jenkins-ci.org/browse/JENKINS-7562">issue 7562</a>)
  <li class=bug>
    Build number in Build History status was off-by-one.
    (<a href="http://issues.jenkins-ci.org/browse/JENKINS-7973">issue 7973</a>)
  <li class=bug>
    Check whether the name of ToolInstlation is not null.
    (<a href="http://issues.jenkins-ci.org/browse/JENKINS-8088">issue 8088</a>)
  <li class=bug>
    Prevent AbstractMethodError because of new method in Queue.Executor interface.
    (<a href="http://issues.jenkins-ci.org/browse/JENKINS-8033">issue 8033</a>)
  <li class=bug>
    View "Delete" permission was not checked properly for showing link.
    (<a href="http://issues.jenkins-ci.org/browse/JENKINS-7605">issue 7605</a>)
  <li class=bug>
    Fix javascript error in IE for some UI elements, such as one used by copyartifact plugin.
    (<a href="http://issues.jenkins-ci.org/browse/JENKINS-6756">issue 6756</a>)
  <li class=bug>
    Fix serialization of array containing null elements.
    (<a href="http://issues.jenkins-ci.org/browse/JENKINS-8006">issue 8006</a>)
  <li class=rfe>
    Update bundled subversion plugin to version 1.20 and ssh-slaves to version 0.14.
</ul>
<h4><s><a name=v1.385>What's new in 1.385</a> (2010/11/15)</s></h4>
<ul class=image>
  <li class=rfe> Oops, same as 1.384
</ul>
<h3><a name=v1.384>What's new in 1.384</a> (2010/11/05)</h3>
<ul class=image>
  <li class=bug>
    JDK download for auto installation was not honoring the proxy setting.
    (<a href="http://issues.jenkins-ci.org/browse/JENKINS-7327">issue 7327</a>)
  <li class=bug>
    Fixed the "Not in GZIP format" error when archiving site / copying files / etc.
    (<a href="http://issues.jenkins-ci.org/browse/JENKINS-7745">issue 7745</a>)
  <li class=bug>
    Fixed garbled node description.
    (<a href="http://hudson.361315.n4.nabble.com/-td3023036.html#a3023036">Hudson-ja</a>)
  <li class=bug>
    Fixed 404 Not Found error when downgrade buttons are clicked.
    (<a href="http://issues.jenkins-ci.org/browse/JENKINS-7988">issue 7988</a>)
  <li class=rfe>
    Label expression textbox for "Restrict where this project can be run" now
    provides autocompletion suggestions.
</ul>
<h3><a name=v1.383>What's new in 1.383</a> (2010/10/29)</h3>
<ul class=image>
  <li class="major bug">
    Fix security issue where a user with job configure permission could obtain
    admin permission for their session.
    (<a href="http://issues.jenkins-ci.org/browse/JENKINS-7256">issue 7256</a>)
  <li class=bug>
    Build wrappers can now decorate the launcher or logger for matrix builds.
    (<a href="http://issues.jenkins-ci.org/browse/JENKINS-7868">issue 7868</a>)
  <li class=bug>
    Fixed a bug where non-existent optional dependencies can result in a cascading load failure.
  <li class=rfe>
    Added extension point to allow plugins to add global filters to console
    log streams.
  <li class=rfe>
    Calculate "Estimated remaining time" for incremental Maven builds based on
    the modules which are actually being build.
    (<a href="http://issues.jenkins-ci.org/browse/JENKINS-6544">issue 6544</a>)
</ul>
<h3><a name=v1.382>What's new in 1.382</a> (2010/10/24)</h3>
<ul class=image>
  <li class=bug>
    Recognize initialization tasks from plugins.
    (<a href="http://issues.jenkins-ci.org/browse/JENKINS-5427">issue 5427</a>)
  <li class=bug>
    Hudson was failing to report error messages in several situations during a build.
  <li class=bug>
    UI for tying jobs to labels wasn't shown in some situations.
</ul>
<h3><a name=v1.381>What's new in 1.381</a> (2010/10/16)</h3>
<ul class=image>
  <li class=bug>
    Fixed a race condition.
  <li class=bug>
    Fixed issue with LabelAxis longer than 30 characters causing failures when saving matrix job configuration.
    (<a href="http://issues.jenkins-ci.org/browse/JENKINS-7500">issue 7500</a>)
  <li class=rfe>
    Improved packet fragmentation in Winstone when writing out HTTP responses.
  <li class=rfe><a href="http://wiki.jenkins-ci.org/display/JENKINS//Extension+Point+for+Project+Views+Navigation">Extension Point to provide alternate UI for Project Views implemented</a>
    (<a href="http://issues.jenkins-ci.org/browse/JENKINS-1467">issue 1467</a>)
</ul>
<h3><a name=v1.380>What's new in 1.380</a> (2010/10/09)</h3>
<ul class=image>
  <li class=bug>
    Safe restart was not working since 1.376
  <li class=bug>
    Don't let help icons get keyboard focus. This improves the keyboard navigability of the configuration page.
  <li class=bug>
    Debug message crept into the production code in 1.379.
    (<a href="http://issues.jenkins-ci.org/browse/JENKINS-7662">issue 7662</a>)
  <li class=bug>
    Fixed an AbstractMethodError in the UI with plugins (such as batch task.)
    (<a href="http://issues.jenkins-ci.org/browse/JENKINS-7546">issue 7546</a>)
  <li class=rfe>
    Add "proxy compatible" option to default crumb issuing algoritm
    (<a href="http://issues.jenkins-ci.org/browse/JENKINS-7518">issue 7518</a>)
</ul>
<h3><a name=v1.379>What's new in 1.379</a> (2010/10/02)</h3>
<ul class=image>
  <li class='major bug'>
    Fixed a pipe clogging problem that can result in a hanging build.
    (<a href="http://issues.jenkins-ci.org/browse/JENKINS-5977">issue 5977</a>,
     <a href="http://issues.jenkins-ci.org/browse/JENKINS-7572">issue 7572</a>)
  <li class=bug>
    Fixed a possible NPE in computing dependency changes.
  <li class=bug>
    Fixed the malformed HTTP request error recovery behavior in Winstone.
    (<a href="http://issues.jenkins-ci.org/browse/JENKINS-7201">issue 7201</a>)
  <li class=bug>
    When checking module descendant relationships, SCM changelog paths were using system file separators while module paths were always using /s.
    (<a href="http://issues.jenkins-ci.org/browse/JENKINS-7611">issue 7611</a>)
  <li class=bug>
    Hudson was creating multiple instances of <tt>PageDecorator</tt>s, resulting in data consistency problem.
    (<a href="http://hudson.361315.n4.nabble.com/PageDecorator-and-global-jelly-tp2552804p2552804.html">report</a>)
  <li class=bug>
    Fixed a possible AbstractMethodError 
    (<a href="http://issues.jenkins-ci.org/browse/JENKINS-7546">issue 7546</a>)
  <li class=rfe>
    Supported failsafe reports for the Maven2 job type.
    (<a href="http://issues.jenkins-ci.org/browse/JENKINS-4229">issue 4229</a>)
</ul>
<h3><a name=v1.378>What's new in 1.378</a> (2010/09/25)</h3>
<ul class=image>
  <li class='major bug'>
    Improving the master/slave communication to avoid pipe clogging problem.
    (<a href="http://issues.jenkins-ci.org/browse/JENKINS-5977">issue 5977</a>)
  <li class='major bug'>
    Rolling back to Ant 1.8.0 due to bug in Ant 1.8.1 file copy with large files.
    (<a href="http://issues.jenkins-ci.org/browse/JENKINS-7013">issue 7013</a>)
  <li class=bug>
    Multiple fingerprints and "redeploy artifacts" links are added to M2 builds when multiple forked lifecycles are invovled.
  <li class=bug>
    Computation of the module build time in the m2 job was incorrect when multiple forked lifecycles are involved.
  <li class=bug>
    Standardized logic for determining alternate settings file location in Maven projects for POM parsing and actual Maven execution.
    (<a href="http://issues.jenkins-ci.org/browse/JENKINS-4963">issue 4963</a>)
  <li class=bug>
    Side effect from earlier fix of <a href="http://issues.jenkins-ci.org/browse/JENKINS-7300">issue 7300</a> - some help files were linking to a now-moved file in SVN directly. Those are all changed to relative paths now.
  <li class=bug>
    BuildWrapper teardowns could not get result of build for Maven2 projects.
    (<a href="http://issues.jenkins-ci.org/browse/JENKINS-6033">issue 6033</a>)
  <li class=bug>
    Properly handle incremental builds of Maven projects using relative paths to modules.
    (<a href="http://issues.jenkins-ci.org/browse/JENKINS-5357">issue 5357</a>)
  <li class=bug>
    Setting of MAXOPENFILES was not reflected in the debian init script.
    (<a href="http://issues.jenkins-ci.org/browse/JENKINS-5721">issue 5721</a>)
  <li class=bug>
    Do not expose static resources under <tt>WEB-INF</tt> to clients
    (<a href="http://issues.jenkins-ci.org/browse/JENKINS-7457">issue 7457</a>)
  <li class=rfe>
    Console annotations are added to highlight warnings/errors in Maven
  <li class=rfe>
    If a polling initiated a build, capture its log to the build.
  <li class=rfe>
    Added a new extension point to prolong the quiet down period programmatically.
  <li class=rfe>
    Added a new extension point to make the ping behaviour customizable.
    (<a href="http://issues.jenkins-ci.org/browse/JENKINS-5249">issue 5249</a>)
  <li class=rfe>
    Added a new classloader ("a la" child first for plugin)
    (<a href="http://issues.jenkins-ci.org/browse/JENKINS-5360">issue 5360</a>)    
</ul>
<h3><a name=v1.377>What's new in 1.377</a> (2010/09/19)</h3>
<ul class=image>
  <li class=bug>
    Moved nulling out of buildEnvironments to cleanUp, so that node variables are available in Publishers.
    (<a href="http://issues.jenkins-ci.org/browse/JENKINS-5925">issue 5925</a>)
  <li class=bug>
    Fixed a persistence problem in the label properties.
    (<a href="http://issues.jenkins-ci.org/browse/JENKINS-7378">issue 7378</a>)
  <li class=bug>
    Fixed a problem in saving configuration for matrix projects with multiple label axes.
    (<a href="http://issues.jenkins-ci.org/browse/JENKINS-7281">issue 7281</a>)
  <li class=bug>
    Fixed French localization problem.
    (<a href="http://issues.jenkins-ci.org/browse/JENKINS-6003">issue 6003</a>,
     <a href="http://issues.jenkins-ci.org/browse/JENKINS-7404">issue 7404</a>)
  <li class=rfe>
    Matrix project now supports custom workspace.
    (<a href="http://issues.jenkins-ci.org/browse/JENKINS-5077">issue 5077</a>)
  <li class='major rfe'>
    Queue/execution model is extended to allow jobs that consume multiple executors on different nodes.
</ul>
<h3><a name=v1.376>What's new in 1.376</a> (2010/09/11)</h3>
<ul class=image>
  <li class=bug>
    Error in some remote API requests since 1.373.
    (<a href="http://issues.jenkins-ci.org/browse/JENKINS-7299">issue 7299</a>)
  <li class=bug>
    Fixed RSS of each user's "last builds only" are not found.
    (<a href="http://issues.jenkins-ci.org/browse/JENKINS-7384">issue 7384</a>)
  <li class=bug>
    Handle initialization problem more gracefully
    (<a href="http://issues.jenkins-ci.org/browse/JENKINS-7380">issue 7380</a>)
  <li class=bug>
    A matrix build configuration page with multiple nodes/labels was broken since 1.373.
    (<a href="http://issues.jenkins-ci.org/browse/JENKINS-7281">issue 7281</a>)
  <li class="rfe">
    Added downgrade support for the core and plugins.
</ul>
<h3><a name=v1.375>What's new in 1.375</a> (2010/09/07)</h3>
<ul class=image>
  <li class=bug>
    CLI login did not work for about half of the CLI commands (those defined via @CLIMethod annotation).
    (<a href="http://issues.jenkins-ci.org/browse/JENKINS-6628">issue 6628</a>)
  <li class=bug>
    Add escaping for comma character for Ant properties on Windows.
    (<a href="http://issues.jenkins-ci.org/browse/JENKINS-2149">issue 2149</a>)
  <li class=bug>
    Small update to empty Ant properties on Windows fix from 1.374, now also working for two consecutive empty properties.
    (<a href="http://issues.jenkins-ci.org/browse/JENKINS-7204">issue 7204</a>)
  <li class=bug>
    Fixed a possible race condition during Hudson start up.
  <li class=rfe>
    Improved the memory consumption when used with LDAP.
  <li class=rfe>
    Improved console annotations for Ant.
  <li class=rfe>
    (Internal) ConsoleNotes can now inject its associated CSS.
</ul>
<h3><a name=v1.374>What's new in 1.374</a> (2010/08/27)</h3>
<ul class=image>
  <li class=bug>
    Unable to add empty Ant properties on Windows since 1.370.
    (<a href="http://issues.jenkins-ci.org/browse/JENKINS-7204">issue 7204</a>)
  <li class=rfe>
    Maven2 projects now pick up Flexmojo test results automatically.
    (<a href="http://issues.jenkins-ci.org/browse/JENKINS-6893">issue 6893</a>)
  <li class=rfe>
    Auto-completion can be now easily added to text boxes by plugins. 
  <li class=rfe>
    Non build modules in incremental Maven builds are now set to NOT_BUILD at the beginning of the build, already. 
  <li class=rfe>
    Plugins can now transform the console output.
    (<a href="http://issues.jenkins-ci.org/browse/JENKINS-7112">issue 7112</a>)
  <li class=rfe>
    Administrator can unpin plugins that are pinned.
  <li class=rfe>
    Memory footprint reduction with fingerprints.
  <li class=rfe>
    Added "This build is disabled" on Matrix project when it disabled.
    (<a href="http://issues.jenkins-ci.org/browse/JENKINS-7266">issue 7266</a>)
</ul>
<h3><a name=v1.373>What's new in 1.373</a> (2010/08/23)</h3>
<ul class=image>
  <li class=bug>
    Fixed a config page regression in the matrix project.
    (<a href="http://issues.jenkins-ci.org/browse/JENKINS-7213">issue 7213</a>)
  <li class=bug>
    Ant target annotation should allow colon in the target name.
    (<a href="http://issues.jenkins-ci.org/browse/JENKINS-7026">issue 7026</a>)
  <li class=bug>
    Fixed a 1.372 regression in handling whitespace and other characters in label names.
    (<a href="http://issues.jenkins-ci.org/browse/JENKINS-7216">issue 7216</a>)
  <li class=bug>
    Allow use of username/password parameters for CLI when using LDAP authentication.
    (<a href="http://issues.jenkins-ci.org/browse/JENKINS-6628">issue 6628</a>)
  <li class=rfe>
    Axes in multi-configuration projects are now extensible.
  <li class=rfe>
    Multi-configuration projects now allow multiple label/node axes.
  <li class=rfe>
    Improved the layout algorithm of the matrix project visualization.
    (<a href="http://hudson.361315.n4.nabble.com/PATCH-Prefer-Y-axis-based-on-size-td2324178.html#a2324178">patch</a>)
  <li class=rfe>
    JUnit report archiving now captures stdout of tests run in Surefire.
    (<a href="http://issues.jenkins-ci.org/browse/JENKINS-4158">issue 4158</a>)
  <li class=rfe>
    Updated bundled ssh-slaves plugin to version 0.13.
</ul>
<h3><a name=v1.372>What's new in 1.372</a> (2010/08/13)</h3>
<ul class=image>
  <li class=rfe>
    Persist matrix-based security settings in a consistent order
    (<a href="http://issues.jenkins-ci.org/browse/JENKINS-7138">issue 7138</a>)
  <li class='major rfe'>
    Jobs can now use boolean expression over labels to control where they run.
</ul>
<h3><a name=v1.371>What's new in 1.371</a> (2010/08/09)</h3>
<ul class=image>
  <li class="major bug">
    A security hole in CLI command implementations enable unauthorized users
    from executing commands.
    (SECURITY-5)
</ul>
<h3><a name=v1.370>What's new in 1.370</a> (2010/08/07)</h3>
<ul class=image>
  <li class=bug>
    Added escaping of special characters when passing properties to Ant on Windows.
    (<a href="http://issues.jenkins-ci.org/browse/JENKINS-7108">issue 7108</a>)
  <li class=bug>
    Workaround issue in IBM JVM causing intermittent ClassNotFoundExceptions.
    (<a href="http://issues.jenkins-ci.org/browse/JENKINS-5141">issue 5141</a>)
  <li class=bug>
    Fixed a memory leak in Winstone
    (<a href="http://issues.jenkins-ci.org/browse/JENKINS-5119">issue 5119</a>)
  <li class=rfe>
    Updated bundled cvs plugin to version 1.2.
  <li class=rfe>
    Incorporated community contributed translations in Korean and Dutch.
</ul>
<h3><a name=v1.369>What's new in 1.369</a> (2010/07/30)</h3>
<ul class=image>
  <li class="major bug">
    <code>X-Hudson</code> header not being sent in 1.368.
    (<a href="http://issues.jenkins-ci.org/browse/JENKINS-7100">issue 7100</a>)
  <li class=bug>
    NPE on build after incremental Maven builds are aborted.
    (<a href="http://issues.jenkins-ci.org/browse/JENKINS-6429">issue 6429</a>)
  <li class=bug>
    On-demand slaves would launch even when "only for tied jobs" is set.
    (<a href="http://issues.jenkins-ci.org/browse/JENKINS-7054">issue 7054</a>)
  <li class=bug>
    Fix links to ant targets in console output view that were added in 1.367.
    (<a href="http://issues.jenkins-ci.org/browse/JENKINS-7041">issue 7041</a>)
  <li class=bug>
    Avoid error with invalid or null primary view, such as in upgrade from older Hudson.
    (<a href="http://issues.jenkins-ci.org/browse/JENKINS-6938">issue 6938</a>)
  <li class=bug>
    Support LogRotator deletion of old artifacts in multiconfiguration projects.
    (<a href="http://issues.jenkins-ci.org/browse/JENKINS-6925">issue 6925</a>)
  <li class=bug>
    Build queue was not saved in safeRestart or safeExit.
    (<a href="http://issues.jenkins-ci.org/browse/JENKINS-6804">issue 6804</a>)
  <li class=rfe>
    CLI can now work with a reverse proxy that requires BASIC auth.
    (<a href="http://issues.jenkins-ci.org/browse/JENKINS-3796">issue 3796</a>)
</ul>
<h3><a name=v1.368>What's new in 1.368</a> (2010/07/26)</h3>
<ul class=image>
  <li class=bug>
    Make <tt>/buildWithParameters</tt> support remote cause and user supplied cause text
    for build via authentication token, just as <tt>/build</tt> does.
    (<a href="http://issues.jenkins-ci.org/browse/JENKINS-7004">issue 7004</a>)
  <li class=bug>
    Auto install of JDK when master/slave are different platforms would fail.
    (<a href="http://issues.jenkins-ci.org/browse/JENKINS-6880">issue 6880</a>)
  <li class=bug>
    Modified to work with Tomcat 7.
    (<a href="http://issues.jenkins-ci.org/browse/JENKINS-6738">issue 6738</a>)
</ul>
<h3><a name=v1.367>What's new in 1.367</a> (2010/07/16)</h3>
<ul class=image>
  <li class=bug>
    Safe restart made Hudson unresponsive until all running jobs complete, since 1.361.
    (<a href="http://issues.jenkins-ci.org/browse/JENKINS-6649">issue 6649</a>)
  <li class=bug>
    Plugins with dependencies show wrong description on installed plugins page.
    (<a href="http://issues.jenkins-ci.org/browse/JENKINS-6966">issue 6966</a>)
  <li class=bug>
    Fix redirect after login when return URL has characters that need encoding.
    (<a href="http://issues.jenkins-ci.org/browse/JENKINS-6960">issue 6960</a>)
  <li class=bug>
    &lt;input type='hidden'&gt; field shouldn't be getting the plain text password value.
  <li class=rfe>
    Added a mechanism to register CLI option handler as an extension point.
  <li class=rfe>
    Added a CLI command 'set-build-result' that can be used from inside a build to set the build status.
  <li class=rfe>
    Show outline structure for Ant execution in the console output view.
  <li class=rfe>
    Remote API now supports the 'tree' filter query parameter which is more efficient and easier to use.
    (<a href="http://issues.jenkins-ci.org/browse/JENKINS-5940">issue 5940</a>)
</ul>
<h3><a name=v1.366>What's new in 1.366</a> (2010/07/09)</h3>
<ul class=image>
  <li class='major bug'>
    Fixed a possible security issue where a malicious user with the project
    configuration access can trick Hudson into leaking the proxy password,
    if Hudson is configured with a proxy with username/password.
    (SECURITY-3)
  <li class=bug>
    Delete contained module builds when a maven project build is deleted, to avoid
    orphaned builds which can then affect the displayed result of a prior build.
    (<a href="http://issues.jenkins-ci.org/browse/JENKINS-6779">issue 6779</a>)
  <li class=bug>
    Hide some sidepanel links that should not be shown in user-private views.
    (<a href="http://issues.jenkins-ci.org/browse/JENKINS-6832">issue 6832</a>)
  <li class=bug>
    Fix for file parameters that are copied to a subdirectory of the workspace.
    (<a href="http://issues.jenkins-ci.org/browse/JENKINS-6889">issue 6889</a>)
  <li class=bug>
    File parameters uploaded via the CLI are now displayed correctly on the build Parameters page.
    (<a href="http://issues.jenkins-ci.org/browse/JENKINS-6896">issue 6896</a>)
  <li class=bug>
    Allowed file parameters to be downloaded even when the name contains URL-unfriendly characters.
    (<a href="http://issues.jenkins-ci.org/browse/JENKINS-6897">issue 6897</a>)
  <li class=bug>
    Fixed a garbage in the raw console plain text output.
    (<a href="http://issues.jenkins-ci.org/browse/JENKINS-6034">issue 6034</a>)
  <li class=bug>
    "Hudson is loading" page didn't take the user back to the same page.
  <li class=rfe>
    Hudson can now remotely install JDK on Windows slaves when connecting via the
    "Let Hudson control this Windows slave as a Windows service" mode.
  <li class=rfe>
    The "Let Hudson control this Windows slave as a Windows service" mode now allows the same Windows slave
    to be used by multiple Hudson masters.
</ul>
<h3><a name=v1.365>What's new in 1.365</a> (2010/07/05)</h3>
<ul class=image>
  <li class='major bug'>
    Fixed a critical security problem. See <a href="http://infradna.com/content/security-advisory-2010-07-05">the advisory</a> for more details.
</ul>
<h3><a name=v1.364>What's new in 1.364</a> (2010/06/25)</h3>
<ul class=image>
  <li class=bug>
    Fixed a race condition where a queued build may get executed multiple times.
    (<a href="http://issues.jenkins-ci.org/browse/JENKINS-6819">issue 6819</a>)
  <li class=bug>
    Some UI labels related to JUnit results were shown in the wrong locale.
    (<a href="http://issues.jenkins-ci.org/browse/JENKINS-6824">issue 6824</a>)
  <li class=rfe>
    <tt>BuildWrapper</tt>s can now contribute build variables.
    (<a href="http://issues.jenkins-ci.org/browse/JENKINS-6497">issue 6497</a>)
</ul>
<h3><a name=v1.363>What's new in 1.363</a> (2010/06/18)</h3>
<ul class=image>
  <li class=bug>
    Fix queue handling to close locking gap between removing job from queue and starting build,
    to prevent unintended concurrent builds (refactor of change first made in 1.360).
    (<a href="http://hudson.361315.n4.nabble.com/Patch-to-fix-concurrent-build-problem-td2229136.html">report</a>)
  <li class=bug>
    Allow multiple dependencies between same two projects, as they may trigger under
    different conditions and with different parameters.
    (<a href="http://issues.jenkins-ci.org/browse/JENKINS-5708">issue 5708</a>)
  <li class=bug>
    Timeline on build trend page should use server timezone instead of always GMT.
    (<a href="http://issues.jenkins-ci.org/browse/JENKINS-6692">issue 6692</a>)
  <li class=bug>
    Don't mask the cause of the checkout related exception.
  <li class=bug>
    "who am I?" page should be visible to everyone.
  <li class=rfe>
    Avoid pointless and harmful redirection when downloading slave.jar. 
    (<a href="http://issues.jenkins-ci.org/browse/JENKINS-5752">issue 5752</a>)
  <li class=rfe>
    Cache downloaded JDKs.
  <li class=bug>
    Reinstall a JDK when a different version is selected.
    (<a href="http://issues.jenkins-ci.org/browse/JENKINS-5551">issue 5551</a>)
  <li class=rfe>
    Integrated community-contributed translations (Germany, Greek, Spanish, Finnish, Hungarian, Italian, Japanese, French,
    Russian, Slovenian, Dutch, Traditional Chinese, Swedish, Ukrainian, and Portuguese.) 
  <li class=rfe>
    Upgraded bundled Ant to version 1.8.1.
    (<a href="http://issues.jenkins-ci.org/browse/JENKINS-6562">issue 6562</a>)
</ul>
<h3><a name=v1.362>What's new in 1.362</a> (2010/06/11)</h3>
<ul class=image>
  <li class=bug>
    Restored optional container-based authentication for CLI.
    (<a href="http://issues.jenkins-ci.org/browse/JENKINS-6587">issue 6587</a>)
  <li class=bug>
    Fix javascript error when a plugin uses an empty <tt>dropdownList</tt>, resulting in LOADING overlay being left up.
    (<a href="http://issues.jenkins-ci.org/browse/JENKINS-6542">issue 6542</a>)
  <li class=rfe>
    Add setting so job views may show only enabled or disabled jobs.
    (<a href="http://issues.jenkins-ci.org/browse/JENKINS-6673">issue 6673</a>)
  <li class=rfe>
    File parameters can now be downloaded from the build Parameters page.
    (<a href="http://issues.jenkins-ci.org/browse/JENKINS-6719">issue 6719</a>)
  <li class=rfe>
    Added an ability to point to different update sites.
  <li class=rfe>
    Added a new extension point to plug in custom utility to kill processes.
  <li class=rfe>
    Added a proactive error diagnostics to look for a broken reverse proxy setup.
    (<a href="http://wiki.jenkins-ci.org/display/JENKINS//Running+Hudson+behind+Apache#RunningHudsonbehindApache-modproxywithHTTPS">report</a>)
</ul>
<h3><a name=v1.361>What's new in 1.361</a> (2010/06/04)</h3>
<ul class=image>
  <li class=bug>
    Fixed a bug where IE shows empty client cert dialog when connecting to HTTPS site run by Winstone.
    (<a href="http://hudson.361315.n4.nabble.com/winstone-container-and-ssl-td383501.html">report</a>)
  <li class=bug>
    "java -jar hudson.war" with AJP was broken.
    (<a href="http://issues.jenkins-ci.org/browse/JENKINS-5753">issue 5753</a>)
  <li class=bug>
    Safe restart stopped working on protected Hudson since 1.359.
    (<a href="http://issues.jenkins-ci.org/browse/JENKINS-6667">issue 6667</a>)
  <li class=bug>
    Parameterized jobs did not use configured quiet period.
    (<a href="http://issues.jenkins-ci.org/browse/JENKINS-6660">issue 6660</a>)
  <li class=bug>
    Fix form data conflict when fingerprinting is used with Promoted Builds plugin.
    (<a href="http://issues.jenkins-ci.org/browse/JENKINS-6642">issue 6642</a>)
  <li class=bug>
    Avoid possible exception at startup when some plugins have optional dependencies.
    (<a href="http://issues.jenkins-ci.org/browse/JENKINS-6435">issue 6435</a>)
  <li class=bug>
    Add <tt>autocomplete="off"</tt> for LDAP managerDN and managerPassword fields.
    (<a href="http://issues.jenkins-ci.org/browse/JENKINS-3586">issue 3586</a>)
  <li class=bug>
    Set a TCP timeout when slaves connect to the master.
    (<a href="http://issues.jenkins-ci.org/browse/JENKINS-6262">issue 6262</a>)
  <li class=bug>
    File parameter builds started with the CLI command no longer throw an NPE.
    (<a href="http://issues.jenkins-ci.org/browse/JENKINS-4296">issue 4296</a>)
  <li class=bug>
    Workaround for bug in Glassfish Enterprise.
    (<a href="http://issues.jenkins-ci.org/browse/JENKINS-6459">issue 6459</a>)
  <li class=bug>
    Ensure nested <tt>f:repeatable</tt> content does not inherit outer list when inner list is null.
    (<a href="http://issues.jenkins-ci.org/browse/JENKINS-6679">issue 6679</a>)
  <li class=rfe>
    Add two new permalinks to job pages: "Last unstable build" and "Last unsuccessful build".
  <li class=rfe>
    Allow the build number to be set so long as it's still bigger than the last build.
    (<a href="http://issues.jenkins-ci.org/browse/JENKINS-4930">issue 4930</a>)
  <li class=rfe>
    Copied jobs are now disabled until configuration is saved, so they don't start building before ready.
    (<a href="http://issues.jenkins-ci.org/browse/JENKINS-2494">issue 2494</a>)
  <li class=rfe>
    Reduced logging from jmDNS.
</ul>
<h3><a name=v1.360>What's new in 1.360</a> (2010/05/28)</h3>
<ul class=image>
  <li class=bug>
    A Java6 dependency had crept in in 1.359.
    (<a href="http://issues.jenkins-ci.org/browse/JENKINS-6653">issue 6653</a>)
  <li class=bug>
    Workaround for bug in Glassfish Enterprise.
    (<a href="http://issues.jenkins-ci.org/browse/JENKINS-6459">issue 6459</a>)
  <li class=rfe>
    Added an extension point to control the assignment of tasks to nodes.
    (<a href="http://issues.jenkins-ci.org/browse/JENKINS-6598">issue 6598</a>)
</ul>
<h3><a name=v1.359>What's new in 1.359</a> (2010/05/21)</h3>
<ul class=image>
  <li class=bug>
    Accept latest JRockit JVM release as a compatible JVM.
    (<a href="http://issues.jenkins-ci.org/browse/JENKINS-6556">issue 6556</a>)
  <li class=rfe>
    Hudson now broadcasts itself in DNS multicast at "_hudson._tcp.local" to facilitate auto-discovery from other tools
  <li class=rfe>
    Added the "-block" option to the "quiet-down" CLI command so that the command will block until the system really quiets down.
</ul>
<h3><a name=v1.358>What's new in 1.358</a> (2010/05/14)</h3>
<ul class=image>
  <li class=bug>
    Too much memory used by stdout/stderr from test results.
    (<a href="http://issues.jenkins-ci.org/browse/JENKINS-6516">issue 6516</a>)
  <li class=bug>
    Fixed a memory leak in Winstone sessions.
    (<a href="http://issues.jenkins-ci.org/browse/JENKINS-5119">issue 5119</a>)
  <li class=bug>
    Fix to handle usernames with colon character on Windows.
    (<a href="http://issues.jenkins-ci.org/browse/JENKINS-6476">issue 6476</a>)
  <li class=bug>
    Fixed the port number handling problem in debian init script.
    (<a href="http://issues.jenkins-ci.org/browse/JENKINS-6474">issue 6474</a>)
  <li class=bug>
    Fix FilePath.getParent() handling of edge cases.
    (<a href="http://issues.jenkins-ci.org/browse/JENKINS-6494">issue 6494</a>)
  <li class=bug>
    Fix css conflict introduced in 1.357 that caused missing data display in analysis plugins.
    (<a href="http://issues.jenkins-ci.org/browse/JENKINS-6496">issue 6496</a>)
  <li class=rfe>
    Support "optional=true" parameter for @Extension.
  <li class=rfe>
    Supported OpenSSL-style certificate/key file format with "java -jar hudson.war"
  <li class=rfe>
    If --httpsPort option is given without the certificate, run with a one-time self-signed certificate.
  <li class=rfe>
    Hudson shouldn't show a login error page unless the user really failed to login (think about when the user presses a back button.)
</ul>
<h3><a name=v1.357>What's new in 1.357</a> (2010/05/07)</h3>
<ul class=image>
  <li class=bug>
    Maven builds abort unexpectedly due to a SocketTimeoutException on machine with poor resources.
    (<a href="http://issues.jenkins-ci.org/browse/JENKINS-3273">issue 3273</a>)
  <li class=bug>
    Fix incorrect handling of ".." in paths with mix of / and \ separators since 1.349.
    (<a href="http://issues.jenkins-ci.org/browse/JENKINS-5951">issue 5951</a>)
  <li class=bug>
    Javadoc publishing should not fail build if javadoc is already current.
    (<a href="http://issues.jenkins-ci.org/browse/JENKINS-6332">issue 6332</a>)
  <li class=bug>
    Fix download of files/artifacts larger than 2GB.
    (<a href="http://issues.jenkins-ci.org/browse/JENKINS-6351">issue 6351</a>)
  <li class=bug>
    Build page may not list all of the artifacts since 1.348.
    (<a href="http://issues.jenkins-ci.org/browse/JENKINS-6371">issue 6371</a>)
  <li class=bug>
    Add workaround for Opera 10.52/53 bug causing error in saving job configuration.
    (<a href="http://issues.jenkins-ci.org/browse/JENKINS-6424">issue 6424</a>)
  <li class=bug>
    Fix createSymlink problem on *nix systems that do not use GNUCLibrary since 1.356.
    (<a href="http://issues.jenkins-ci.org/browse/JENKINS-6437">issue 6437</a>)
  <li class=bug>
    Hide add/edit description link on test result pages when user does not have
    permission to submit a description.
  <li class=rfe>
    Changed permission required to set description on test result pages
    from Build Job to Update Run.
  <li class=rfe>
    Add "LOADING" overlay on global and job config pages until form is ready for use.
  <li class=rfe>
    Email recipient lists now support build parameters.
    (<a href="http://issues.jenkins-ci.org/browse/JENKINS-6394">issue 6394</a>)
  <li class=rfe>
    Make it easier to see the latest update jobs on the Update Center page.
    (<a href="http://issues.jenkins-ci.org/browse/JENKINS-4255">issue 4255</a>)
  <li class=rfe>
    Allow plugins to use forms with an onsubmit handler, and fix "no-json" handling.
    (<a href="http://issues.jenkins-ci.org/browse/JENKINS-5927">issue 5927</a>)
  <li class=rfe>
    Updated bundled subversion plugin to version 1.17.
</ul>
<h3><a name=v1.356>What's new in 1.356</a> (2010/05/03)</h3>
<ul class=image>
  <li class=bug>
    Fix <tt>StringIndexOutOfBoundsException</tt> in console log from <tt>UrlAnnotator</tt>.
    (<a href="http://issues.jenkins-ci.org/browse/JENKINS-6252">issue 6252</a>)
  <li class=bug>
    Fixed potential deadlock between saving project config and getting project page.
    (<a href="http://issues.jenkins-ci.org/browse/JENKINS-6269">issue 6269</a>)
  <li class=bug>
    Fixed timeline display on build time trend page.
    (<a href="http://issues.jenkins-ci.org/browse/JENKINS-6439">issue 6439</a>)
  <li class=bug>
    Fixed garbled response of XML API if xpath is specified.
    (<a href="http://n4.nabble.com/Hudson-API-XML-td1723766.html#a1723766">ja@hudson.dev.javanet</a>)
  <li class=bug>
    Fix broken links for stopping jobs in executor list on pages for slave nodes or filtered views.
  <li class=bug>
    Fixed <tt>NoSuchMethodError</tt> with Maven and Ivy plugins.
    (<a href="http://issues.jenkins-ci.org/browse/JENKINS-6311">issue 6311</a>)
  <li class=rfe>
    Extension points can be now sorted.
</ul>
<h3><a name=v1.355>What's new in 1.355</a> (2010/04/16)</h3>
<ul class=image>
  <li class=bug>
    Colored ball image at top of build pages was broken for Hudson in some web
    containers (fixed by removing workaround for a Firefox bug fixed since 3.0.5/Dec2008).
    (<a href="http://issues.jenkins-ci.org/browse/JENKINS-2341">issue 2341</a>)
  <li class=bug>
    Console page while build is running did not wrap lines when viewed in IE.
    (<a href="http://issues.jenkins-ci.org/browse/JENKINS-5869">issue 5869</a>)
  <li class=bug>
    Fixed build history to indicate test failure for MavenBuild and MavenModuleSetBuild.
  <li class=bug>
    Make <tt>dropdownList</tt> work in repeatable content, such as a build step.
  <li class=bug>
    Fixed a bug where a job created via XML didn't properly receive upstream/downstream computation.
    (<a href="http://n4.nabble.com/Hudson-API-td1747758.html#a1747758">report</a>)
  <li class=bug>
    Argument masking wasn't working correctly for commands run on slaves
    (<a href="http://n4.nabble.com/Password-masking-when-running-commands-on-a-slave-tp1753033p1753033.html">report</a>)
  <li class=rfe>
    Added the slave retention strategy based on a schedule.
  <li class=rfe>
    Added to configure charset option of Mailer.
</ul>
<h3><a name=v1.354>What's new in 1.354</a> (2010/04/12)</h3>
<ul class=image>
  <li class=bug>
    POM parsing was still using the module root as the base for relative paths for alternate settings files.
    (<a href="http://issues.jenkins-ci.org/browse/JENKINS-6080">issue 6080</a>)
  <li class=bug>
    Fix dynamic updates of build history table when CSRF protection is turned on.
    (<a href="http://issues.jenkins-ci.org/browse/JENKINS-6072">issue 6072</a>)
  <li class=bug>
    Improved the error reporting mechanism in LDAP setting.
  <li class=bug>
    Raw console output contains garbage.
    (<a href="http://issues.jenkins-ci.org/browse/JENKINS-6034">issue 6034</a>)
  <li class=bug>
    Fixed a file handle leak in the slave connection.
    (<a href="http://issues.jenkins-ci.org/browse/JENKINS-6137">issue 6137</a>)
  <li class=bug>
    Quiet period wasn't taking effect properly when doing parameterized builds.
</ul>
<h3><a name=v1.353>What's new in 1.353</a> (2010/03/29)</h3>
<ul class=image>
  <li class=bug>
    Tagging a repository can result in NPE. 
  <li class=bug>
    Fix possible form submission error when using multiple combobox elements.
    (<a href="http://issues.jenkins-ci.org/browse/JENKINS-6025">issue 6025</a>)
  <li class=bug>
    Better escaping of test case names in test results pages.
    (<a href="http://issues.jenkins-ci.org/browse/JENKINS-5982">issue 5982</a>)
  <li class=bug>
    Make radio buttons work in repeatable content, such as a build step.
    (<a href="http://issues.jenkins-ci.org/browse/JENKINS-5028">issue 5028</a>)
  <li class=bug>
    Fixed the handling of verifying that the POM path entered for Maven projects exists.
    (<a href="http://issues.jenkins-ci.org/browse/JENKINS-4693">issue 4693</a>)
  <li class=rfe>
    Added link to builds in buildTimeTrend
    (<a href="http://issues.jenkins-ci.org/browse/JENKINS-3993">issue 3993</a>)
</ul>
<h3><a name=v1.352>What's new in 1.352</a> (2010/03/19)</h3>
<ul class=image>
  <li class=bug>
    Fixed a file handle leak when a copy fails.
    (<a href="http://issues.jenkins-ci.org/browse/JENKINS-5899">issue 5899</a>)
  <li class=bug>
    Replace '&gt;' with '_' in username, as already done for '&lt;'.
    (<a href="http://issues.jenkins-ci.org/browse/JENKINS-5833">issue 5833</a>)
  <li class=bug>
    Fix <tt>editableComboBox</tt> to select item when mouse click takes more than 100ms.
    (<a href="http://issues.jenkins-ci.org/browse/JENKINS-2722">issue 2722</a>)
  <li class=bug>
    Fixed NPE when configuring a view without "Regular expression".
  <li class=bug>
    Page shouldn't scroll up when the user opens/closes a stack trace in the test failure report.
  <li class=bug>
    Fixed a bug where Hudson can put a wrong help file link.
    (<a href="http://n4.nabble.com/Resolution-of-help-files-in-jelly-entries-tp1592533p1592533.html">report</a>)
  <li class=bug>
    Fixed Maven site goal archiving from slaves.
    (<a href="http://issues.jenkins-ci.org/browse/JENKINS-5943">issue 5943</a>)
  <li class=bug>
    Fixed a regression with NetBeans Hudson plugin progressive console output.
    (<a href="http://issues.jenkins-ci.org/browse/JENKINS-5941">issue 5941</a>)
  <li class=bug>
    Fixed a situation where a failure in plugin start up can prevent massive number of job loss. 
  <li class=rfe>
    Supported JBoss EAP 5.0.0 GA.
    (<a href="http://issues.jenkins-ci.org/browse/JENKINS-5922">issue 5922</a>)
  <li class=rfe>
    CLI commands on protected Hudson now asks a password interactively, if run on Java6.
  <li class=rfe>
    Added CLI 'login' and 'logout' commands so that you don't have to specify a credential
    for individual CLI invocation. 
  <li class=rfe>
    URLs in the console output are now hyperlinks. 
  <li class=rfe>
    Improved the URL annotation logic.
  <li class=rfe>
    Add drag&amp;drop support for <tt>f:repeatable</tt> lists and use this for
    the JDK/Ant/Maven installations in global config so these can be reordered.
  <li class=rfe>
    Integrated a new round of community-contributed localizations (ca, es, fi, fr, hi_IN, it, nl, ru, and sv_SE locales.)
</ul>
<h3><a name=v1.351>What's new in 1.351</a> (2010/03/15)</h3>
<ul class=image>
  <li class='major bug'>
    Regression in 1.350 that can delete old build artifacts.
    (<a href="http://n4.nabble.com/Warning-about-Hudson-1-350-Could-delete-your-artifacts-td1593483.html">report</a>)
</ul>
<h3><a name=v1.350>What's new in 1.350</a> (2010/03/12)</h3>
<ul class=image>
  <li class=bug>
    Fix handling of relative paths in alternate settings.xml path for Maven projects.
    (<a href="http://issues.jenkins-ci.org/browse/JENKINS-4693">issue 4693</a>)
  <li class=bug>
    Alternate settings, private repository, profiles, etc were not used in embedded Maven for
    deploy publisher.
    (<a href="http://issues.jenkins-ci.org/browse/JENKINS-4939">issue 4939</a>)
  <li class=bug>
    Make <tt>editableComboBox</tt> work in repeatable content, such as a build step.
  <li class=bug>
    If content is captured using <tt>&lt;j:set var=".."&gt;..content..&lt;/j:set&gt;</tt>,
    fixed this to use proper HTML rendering when appropriate.
  <li class=bug>
    '&lt;' and '&amp;' in the console output was not escaped since 1.349
    (<a href="http://issues.jenkins-ci.org/browse/JENKINS-5852">issue 5852</a>)
  <li class='major bug'>
    Fixed an <tt>AbstractMethodError</tt> in SCM polling under some circumstances.
    (<a href="http://issues.jenkins-ci.org/browse/JENKINS-5756">issue 5756</a>)
  <li class='major bug'>
    Fixed a <tt>ClassCastException</tt> in the Subversion plugin - now using Subversion plugin 1.13.
    (<a href="http://issues.jenkins-ci.org/browse/JENKINS-5827">issue 5827</a>)
  <li class=bug>
    The Maven Integration plugin link in the Update Center was going to a dead location.
    (<a href="http://issues.jenkins-ci.org/browse/JENKINS-4811">issue 4811</a>)
  <li class=bug>
    On RPM/DEB/etc installation, don't offer the self upgrade. It should be done by the native package manager.
    (<a href="http://n4.nabble.com/RPM-for-Hudson-1-345-does-not-Upgrade-Automatically-tp1579580p1579580.html">report</a>)
  <li class=bug>
    Fixed a possible lock up of slaves.
  <li class=rfe>
    Added advanced option to LogRotator to allow for removing artifacts from old builds
    without removing the logs, history, etc.
    (<a href="http://issues.jenkins-ci.org/browse/JENKINS-834">issue 834</a>)
  <li class=rfe>
    Authentication support in Hudson CLI.
    (<a href="http://issues.jenkins-ci.org/browse/JENKINS-3796">issue 3796</a>)
  <li class=rfe>
    Added console annotation support to SCM polling logs.
</ul>
<h3><a name=v1.349>What's new in 1.349</a> (2010/03/05)</h3>
<ul class=image>
  <li class=bug>
    Fix deserialization problem with fields containing double underscore.
    (<a href="http://issues.jenkins-ci.org/browse/JENKINS-5768">issue 5768</a>)
  <li class=bug>
    Fix deserialization problem for Exception objects where the XML has bad/old data.
    (<a href="http://issues.jenkins-ci.org/browse/JENKINS-5769">issue 5769</a>)
  <li class=bug>
    Fix serialization problem with empty CopyOnWriteMap.Tree.
    (<a href="http://issues.jenkins-ci.org/browse/JENKINS-5776">issue 5776</a>)
  <li class=bug>
    Fixed a bug that can cause 404 in the form validation check.
  <li class=rfe>
    Remote build result submission shouldn't hang forever even if Hudson goes down.
  <li class=rfe>
    Added a monitor for old or unreadable data in XML files and a manage screen to assist
    in updating files to the current data format and/or removing unreadable data from plugins
    that are no longer active.  "Manage Hudson" page will show a link if any old/unreadable
    data was detected.
  <li class=rfe>
    Added a mechanism to bundle <tt>init.groovy</tt> inside the war for OEM.
    (<a href="http://n4.nabble.com/preconfigured-hudson-war-tp1575216p1575216.html">report</a>)
  <li class=rfe>
    Added an extension point to annotate console output.
    (<a href="http://issues.jenkins-ci.org/browse/JENKINS-2137">issue 2137</a>)
</ul>
<h3><a name=v1.348>What's new in 1.348</a> (2010/02/26)</h3>
<ul class=image>
  <li class=rfe>
    Fixed a performance problem of the job/build top page when there are too many artifacts.
  <li class=rfe>
    Improved /etc/shadow permission checks.
</ul>
<h3><a name=v1.347>What's new in 1.347</a> (2010/02/19)</h3>
<ul class=image>
  <li class=bug>
    Fix javascript problem showing test failure detail for test name with a quote character.
    (<a href="http://issues.jenkins-ci.org/browse/JENKINS-1544">issue 1544</a>)
  <li class=bug>
    Hudson can incorrectly configure labels for the master when bleeding edge EC2 plugin is used.
  <li class=bug>
    Fixed the regression wrt the whitespace trimming caused by 1.346.
    (<a href="http://issues.jenkins-ci.org/browse/JENKINS-5633">issue 5633</a>)
  <li class=bug>
    Under some circumstances, Hudson can incorrectly delete the temporary directory itself.
    (<a href="http://issues.jenkins-ci.org/browse/JENKINS-5642">issue 5642</a>)
  <li class=bug>
    Newlines in MAVEN_OPTS environment variable can cause problems in other contexts.
    (<a href="http://issues.jenkins-ci.org/browse/JENKINS-5651">issue 5651</a>)
  <li class=rfe>
    Improved the form validation mechanism to support multiple controls.
    (<a href="http://issues.jenkins-ci.org/browse/JENKINS-5610">issue 5610</a>)
  <li class=rfe>
    Added message to slave log when it has successfully come online.
    (<a href="http://issues.jenkins-ci.org/browse/JENKINS-5630">issue 5630</a>)
</ul>
<h3><a name=v1.346>What's new in 1.346</a> (2010/02/12)</h3>
<ul class=image>
  <li class=bug>
    Maven modules should not be buildable when the parent project is disabled.
    (<a href="http://issues.jenkins-ci.org/browse/JENKINS-1375">issue 1375</a>)
  <li class=bug>
    Fixed the broken quiet period implementation when polling interval is shorter than
    the quiet period.  (Changes in SCM impls are needed for this to take effect.) 
    (<a href="http://issues.jenkins-ci.org/browse/JENKINS-2180">issue 2180</a>)
  <li class=bug>
    Escape username in URLs in case it contains special characters such as "#".
    (<a href="http://issues.jenkins-ci.org/browse/JENKINS-2610">issue 2610</a>)
  <li class=bug>
    Fix sidepanel link for People to be visible and show view-specific info when appropriate.
    (<a href="http://issues.jenkins-ci.org/browse/JENKINS-5443">issue 5443</a>)
  <li class=bug>
    Improved HTML rendering, not using closing tags that do not exist in HTML.
    (<a href="http://issues.jenkins-ci.org/browse/JENKINS-5458">issue 5458</a>)
  <li class=bug>
    Show better error message for missing view type selection when creating a view.
    (<a href="http://issues.jenkins-ci.org/browse/JENKINS-5469">issue 5469</a>)
  <li class=bug>
    Hudson wasn't properly streaming a large external build submission,
    which can result in OOME and unresponsiveness.
  <li class=rfe>
    Use fixed-width font in text area for shell/batch build steps.
    (<a href="http://issues.jenkins-ci.org/browse/JENKINS-5471">issue 5471</a>)
  <li class=rfe>
    Use user selected icon size on People page.
    (<a href="http://issues.jenkins-ci.org/browse/JENKINS-5447">issue 5447</a>)
  <li class=rfe>
    Speed/footprint improvement in the HTML rendering.
</ul>
<h3><a name=v1.345>What's new in 1.345</a> (2010/02/08)</h3>
<ul class=image>
  <li class='major bug'>
    Update center retrieval, "build now" link, and real-time console update was broken in 1.344.
    (<a href="http://issues.jenkins-ci.org/browse/JENKINS-5536">issue 5536</a>)
  <li class=bug>
    Fixed the backward incompatibility introduced in JENKINS-5391 fix in 1.344.
    (<a href="http://issues.jenkins-ci.org/browse/JENKINS-5391">issue 5391</a>)
</ul>
<h3><a name=v1.344>What's new in 1.344</a> (2010/02/05)</h3>
<ul class=image>
  <li class=bug>
    Removed the forced upper casing in parameterized builds.
    (<a href="http://issues.jenkins-ci.org/browse/JENKINS-5391">issue 5391</a>)
  <li class=bug>
    Password parameter on the disk should be encrypted.
    (<a href="http://issues.jenkins-ci.org/browse/JENKINS-5420">issue 5420</a>)
  <li class=bug>
    Duplicate entries on Upstream/Downstream project with "Build modules in parallel".
    (<a href="http://issues.jenkins-ci.org/browse/JENKINS-5293">issue 5293</a>)
  <li class=bug>
    "Projects tied on" should be "Projects tied to".
    (<a href="http://issues.jenkins-ci.org/browse/JENKINS-5451">issue 5451</a>)
  <li class=bug>
    Fixed the bug that prevents update center metadata retrieval in Jetty.
    (<a href="http://issues.jenkins-ci.org/browse/JENKINS-5210">issue 5210</a>)
  <li class=rfe>
    Show which plugins have already been upgraded in Plugin Manager.
    (<a href="http://issues.jenkins-ci.org/browse/JENKINS-2313">issue 2313</a>)
  <li class=rfe>
    Show Hudson upgrade status on manage page instead of offering same upgrade again.
    (<a href="http://issues.jenkins-ci.org/browse/JENKINS-3055">issue 3055</a>)
  <li class=rfe>
    Make badges in build history line up.
    (<a href="http://n4.nabble.com/Align-lock-sign-of-keep-build-forever-td1016427.html">report</a>)
</ul>
<h3><a name=v1.343>What's new in 1.343</a> (2010/01/29)</h3>
<ul class=image>
  <li class=bug>
    Don't report a computer as idle if it running the parent job for a matrix project.
    (<a href="http://issues.jenkins-ci.org/browse/JENKINS-5049">issue 5049</a>)
  <li class=bug>
    Improve error message for a name conflict when renaming a job.
    (<a href="http://issues.jenkins-ci.org/browse/JENKINS-1916">issue 1916</a>)
  <li class=bug>
    Job description set via the remote API was not saved.
    (<a href="http://issues.jenkins-ci.org/browse/JENKINS-5351">issue 5351</a>)
  <li class=bug>
    Work around a JVM bug on Windows that causes the "Access denied" error
    while creating a temp file.
    (<a href="http://issues.jenkins-ci.org/browse/JENKINS-5313">issue 5313</a>)
  <li class=bug>
    Fixed a NPE in the update center with the container authentication mode.
    (<a href="http://issues.jenkins-ci.org/browse/JENKINS-5382">issue 5382</a>)
  <li class=bug>
    Global MAVEN_OPTS for Maven projects wasn't getting loaded properly for configuration.
    (<a href="http://issues.jenkins-ci.org/browse/JENKINS-5405">issue 5405</a>)
  <li class=bug>
    Fix for parameterized project with choice parameter value that has &lt; or &gt; character.
    (<a href="http://n4.nabble.com/Fwd-IllegalArgumentException-when-use-parametrised-build-with-choice-parametr-td1311451.html#a1311451">report</a>)
  <li class=bug>
    Build queue was showing some of the items in the wrong order &mdash; it should show new ones first and
    old ones later.
  <li class=rfe>
    Move form to adjust logging levels to its own page and include table of configured levels.
    (<a href="http://issues.jenkins-ci.org/browse/JENKINS-2210">issue 2210</a>)
  <li class=rfe>
    Allow the administrator to control the host names via a system property "host.name" per slave,
    in case auto-detection fails.
    (<a href="http://issues.jenkins-ci.org/browse/JENKINS-5373">issue 5373</a>)
  <li class=rfe>
    Introduced a new extension point for test result parsers.
    (<a href="http://n4.nabble.com/Review-requested-Test-Result-Refactoring-tp978100p978100.html">discussion</a>)
  <li class=rfe>
    Data loading is made more robust in the face of linkage failures.
    (<a href="http://issues.jenkins-ci.org/browse/JENKINS-5383">issue 5383</a>)
  <li class=rfe>
    Auto-detect if Hudson is run in Solaris <a href="http://www.sun.com/bigadmin/content/selfheal/smf-quickstart.jsp">SMF</a>
    and provide restart capability.
    (<a href="http://n4.nabble.com/Self-restart-not-available-when-running-as-Solaris-SMF-tp1289605p1289605.html">report</a>)
  <li class=rfe>
    Formalized an extension point to control priority among builds in the queue.
    (<a href="http://issues.jenkins-ci.org/browse/JENKINS-833">issue 833</a>)
</ul>
<h3><a name=v1.342>What's new in 1.342</a> (2010/01/22)</h3>
<ul class=image>
  <li class=bug>
    Commands run on slaves (such as SCM operations) were not printed to the log
    the way they would be when run on master.
    (<a href="http://issues.jenkins-ci.org/browse/JENKINS-5296">issue 5296</a>)
  <li class=bug>
    Downstream jobs could fail to trigger when using per-project read permissions.
    (<a href="http://issues.jenkins-ci.org/browse/JENKINS-5265">issue 5265</a>)
  <li class=bug>
    Update lastStable/lastSuccessful symlinks on filesystem later in build process to avoid
    incorrectly updating links when build fails in post-build actions, and links briefly
    pointing to a build that is not yet complete.
    (<a href="http://issues.jenkins-ci.org/browse/JENKINS-2543">issue 2543</a>)
  <li class=bug>
    Debian package no longer changes the permissions and owner of the jobs and .ssh directory.
    This is to improve upgrade speed and so that ssh works properly after upgrading.
    (<a href="http://issues.jenkins-ci.org/browse/JENKINS-4047">issue 4047</a> and
     <a href="http://issues.jenkins-ci.org/browse/JENKINS-5112">issue 5112</a>)
  <li class=bug>
    Automatic tool installation wasn't honoring proxy setting.
    (<a href="http://issues.jenkins-ci.org/browse/JENKINS-5271">issue 5271</a>)
  <li class=bug>
    Fixed a bug that induces a NPE during list view column construction.
    (<a href="http://issues.jenkins-ci.org/browse/JENKINS-5061">issue 5061</a>)
  <li class=bug>
    Fixed a bug that can cause Hudson to fail to encode non-ASCII characters in URL.
    (<a href="http://issues.jenkins-ci.org/browse/JENKINS-5155">issue 5155</a>)
  <li class=bug>
    Added "process-test-classes" phase to Maven intercepter.
    (<a href="http://issues.jenkins-ci.org/browse/JENKINS-2226">issue 2226</a>)
  <li class=bug>
    Fixed a regression in the remote API in 1.341.
    (<a href="http://n4.nabble.com/GZIP-encoded-response-only-for-css-js-resources-tp1010358p1010358.html">report</a>)
  <li class=rfe>
    Improved error diagnostics when failing to auto install Maven/Ant.
    (<a href="http://issues.jenkins-ci.org/browse/JENKINS-5272">issue 5272</a>)
  <li class=rfe>
    Infer the default e-mail address more smartly with user IDs like "DOMAIN\user" (often seen in Windows)
    (<a href="http://issues.jenkins-ci.org/browse/JENKINS-5164">issue 5164</a>)
  <li class=rfe>
    The hudson.model.Run.ArtifactList.treeCutoff property should not limit the number 
    of artifacts shown by the API.
    (<a href="http://issues.jenkins-ci.org/browse/JENKINS-5247">issue 5247</a>)
  <li class=rfe>
    Spanish translation made a great progress.
</ul>
<h3><a name=v1.341>What's new in 1.341</a> (2010/01/15)</h3>
<ul class=image>
  <li class=bug>
    Completed fix started in 1.325 for updating bundled plugins, now working when security is enabled.
    (<a href="http://issues.jenkins-ci.org/browse/JENKINS-3662">issue 3662</a>)
  <li class=bug>
    TemporarySpaceMonitor and DiskSpaceMonitor fail to instantiate on fresh systems.
    (<a href="http://issues.jenkins-ci.org/browse/JENKINS-5162">issue 5162</a>)
  <li class=bug>
    /tmp space monitoring didn't work if /tmp is filled up completely. 
  <li class=rfe>
    Plugins can now control how builds are triggered when they declare downstream jobs.
    (<a href="http://issues.jenkins-ci.org/browse/JENKINS-5236">issue 5236</a>)
  <li class=rfe>
    Hudson now detects a cyclic dependencies among plugins and report the error gracefully.
  <li class=rfe>
    Extension points can now contribute multiple actions.
  <li class=rfe>
    Responses to remote API calls now honor the "Accept-Encoding" header.
    (<a href="http://n4.nabble.com/GZIP-encoded-response-only-for-css-js-resources-tp1010358p1010358.html">report</a>)
  <li class=rfe>
    Link to project changes summary instead of this build's changes for "still unstable" email.
    (<a href="http://issues.jenkins-ci.org/browse/JENKINS-3283">issue 3283</a>)
  <li class=rfe>
    SCM retry count and "Block build when upstream project is building" is now available on matrix projects.
    (<a href="http://n4.nabble.com/Advanced-configuration-in-matrix-projects-td1011215.html#a1011215">report</a>)
</ul>
<h3><a name=v1.340>What's new in 1.340</a> (2010/01/11)</h3>
<ul class=image>
  <li class=bug>
    Non ASCII chars get mangled when a new user is created.
    (<a href="http://issues.jenkins-ci.org/browse/JENKINS-2026">issue 2026</a>)
  <li class=bug>
    Fixed garbled mail text when default encoding is not UTF-8.
    (<a href="http://issues.jenkins-ci.org/browse/JENKINS-1811">issue 1811</a>)
  <li class=bug>
    Fixed a bug in the log rotation setting of RPM packages.
    (<a href="http://n4.nabble.com/Hudson-logrotate-for-RPM-incorrect-tp999444p999444.html">report</a>)
  <li class=rfe>
    Added a new CLI command to obtain list of changes by specifying builds.
  <li class=rfe>
    Improved memory/swap monitoring on Solaris systems that doesn't have the 'top' command.
    (<a href="http://n4.nabble.com/Version-1-329-Java-Error-2-tp387349p387349.html">report</a>)
  <li class=rfe>
    User IDs in Hudson are now case preserving but case insensitive.
    (<a href="http://issues.jenkins-ci.org/browse/JENKINS-4354">issue 4354</a>)
  <li class=rfe>
    CVS support is separated into a plugin, although it's still bundled by default for compatibility.
    (<a href="http://issues.jenkins-ci.org/browse/JENKINS-3101">issue 3101</a>)
</ul>
<h3><a name=v1.339>What's new in 1.339</a> (2009/12/24)</h3>
<ul class=image>
  <li class=bug>
    <tt>slave.jar</tt> incorrectly shipped with a version number indicating a private build.
    (<a href="http://issues.jenkins-ci.org/browse/JENKINS-5138">issue 5138</a>)
  <li class=bug>
    Global MAVEN_OPTS weren't saving due to TopLevelItemDescriptors not being configured in global configuration.
    (<a href="http://issues.jenkins-ci.org/browse/JENKINS-5142">issue 5142</a>)
  <li class=bug>
    Make maven project more resilient to exceptions from plugins.
    (<a href="http://issues.jenkins-ci.org/browse/JENKINS-3279">issue 3279</a>)
  <li class=rfe>
    Add the ability to configure low-disk space thresholds.
    (<a href="http://issues.jenkins-ci.org/browse/JENKINS-2552">issue 2552</a>)
  <li class=rfe>
    Allow BuildWrapper tearDown code to detect when the build has failed.
    (<a href="http://issues.jenkins-ci.org/browse/JENKINS-2485">issue 2485</a>)
  <li class=rfe>
    Add help regarding "Auto" repository browser selection and add support
    for this in Subversion plugin.
    (<a href="http://issues.jenkins-ci.org/browse/JENKINS-2082">issue 2082</a>)
  <li class=rfe>
    Introduced a mechanism so that writing XSS-free code is easier.
    (<a href="http://wiki.jenkins-ci.org/display/JENKINS//Jelly+and+XSS+prevention">discussion</a>)
</ul>
<h3><a name=v1.338>What's new in 1.338</a> (2009/12/18)</h3>
<ul class=image>
  <li class=rfe>
    Maven projects will now use per-project MAVEN_OPTS if defined first, then global MAVEN_OPTS if defined, and finally
    as fallback, MAVEN_OPTS environment variable on executor.
    (<a href="http://issues.jenkins-ci.org/browse/JENKINS-2932">issue 2932</a>)
  <li class=rfe>
    Expose upstream cause details via remote API.
    (<a href="http://issues.jenkins-ci.org/browse/JENKINS-5074">issue 5074</a>)
</ul>
<h3><a name=v1.337>What's new in 1.337</a> (2009/12/11)</h3>
<ul class=image>
  <li class=bug>
    Matrix parent build shouldn't consume an executor.
    (<a href="http://issues.jenkins-ci.org/browse/JENKINS-936">issue 936</a>)
  <li class=bug>
    Exceptions in one publisher shouldn't block all other publishers from running.
    (<a href="http://issues.jenkins-ci.org/browse/JENKINS-5023">issue 5023</a>)
  <li class=bug>
    Fixed <tt>OutOfMemoryError</tt> in JNLP slaves that are running for too long.
    (<a href="http://issues.jenkins-ci.org/browse/JENKINS-3406">issue 3406</a>)
  <li class=bug>
    Auto installer for Maven couldn't be configured after the fact.
  <li class=bug>
    Fixed a bug that the form field validation couldn't handle &lt;select> box.
    (<a href="http://n4.nabble.com/f-validateButton-of-a-select-field-s-value-tp948691p948691.html">report</a>)
  <li class=bug>
    Fixed a possible "XYZ is missing its descriptor" storm.
    (<a href="http://issues.jenkins-ci.org/browse/JENKINS-5067">issue 5067</a>)
  <li class=rfe>
    Group available plugins in Plugin Manager by category.
    (<a href="http://issues.jenkins-ci.org/browse/JENKINS-1836">issue 1836</a>)
  <li class=rfe>
    Add sorting and link to directory browser for artifact list and tree display.
    (<a href="http://issues.jenkins-ci.org/browse/JENKINS-4976">issue 4976</a>)
  <li class=rfe>
    Make links in build history for a view stay under that view.
    (<a href="http://issues.jenkins-ci.org/browse/JENKINS-5021">issue 5021</a>)
  <li class=rfe>
    Automatically install dependent plugins.
    (<a href="http://issues.jenkins-ci.org/browse/JENKINS-4983">issue 4983</a>)
  <li class='major rfe'>
    Implemented a proper serialization of multi-classloader object graph.
    (<a href="http://issues.jenkins-ci.org/browse/JENKINS-5048">issue 5048</a>)
</ul>
<h3><a name=v1.336>What's new in 1.336</a> (2009/11/28)</h3>
<ul class=image>
  <li class=bug>
    Update or remove lastSuccessful/lastStable symlinks on filesystem as appropriate
    when a build is deleted.
    (<a href="http://issues.jenkins-ci.org/browse/JENKINS-1986">issue 1986</a>)
  <li class=bug>
    In-demand strategy could not relaunch slave nodes since 1.302.
    (<a href="http://issues.jenkins-ci.org/browse/JENKINS-3890">issue 3890</a>)
  <li class=bug>
    Actual cause for slave going offline was always masked by channel-terminated cause.
  <li class=bug>
    Improved display of why a slave is offline (don't incorrectly say "failed to launch").
  <li class=bug>
    Improved the error diagnostics on the failure to establish connection with JNLP slaves early on.
  <li class=bug>
    Fix so configure-slave permission actually allows configuration of slaves.
  <li class=bug>
    User pages showed add/edit description link to users without permission to edit,
    and guests were allowed to edit the user profile for anonymous user.
  <li class=bug>
    Debian package now demands full JRE, not just a headless JRE.
    (<a href="http://issues.jenkins-ci.org/browse/JENKINS-4879">issue 4879</a>)
  <li class=bug>
    Avoid exception if a plugin provides null for a dynamic node label.
    (<a href="http://issues.jenkins-ci.org/browse/JENKINS-4924">issue 4924</a>)
  <li class=bug>
    If restart is not supported, explain why.
    (<a href="http://issues.jenkins-ci.org/browse/JENKINS-4876">issue 4876</a>)
  <li class=bug>
    Matrix configuration builds should continue even when Hudson is about to shut down.
    (<a href="http://issues.jenkins-ci.org/browse/JENKINS-4873">issue 4873</a>)
  <li class=bug>
    Send build status email to valid addresses rather than aborting for one invalid address.
    (<a href="http://issues.jenkins-ci.org/browse/JENKINS-4927">issue 4927</a>)
  <li class=bug>
    Smart JDK/Maven/Ant auto installers aren't available for existing tool configurations.
  <li class=bug>
    Hudson can now run gracefully (albeit bit slowly) where JNA is not available.
    (<a href="http://issues.jenkins-ci.org/browse/JENKINS-4820">issue 4820</a>)
  <li class=rfe>
    Add ability to delete users from Hudson.
    (<a href="http://issues.jenkins-ci.org/browse/JENKINS-1867">issue 1867</a>)
  <li class=rfe>
    Gracefully detect the double loading of JNA instead of failing later with <tt>NoClassDefFoundError</tt>
    (<a href="http://wiki.jenkins-ci.org/display/JENKINS//JNA+is+already+loaded">detail</a>)
  <li class=rfe>
    Introduced a structure around the initialization process for better reporting and etc.
  <li class=rfe>
    Debian packages creates Hudson user with <tt>/bin/bash</tt> to accomodate some tools that want a valid shell.
    (<a href="http://issues.jenkins-ci.org/browse/JENKINS-4830">issue 4830</a>)
</ul>
<h3><a name=v1.335>What's new in 1.335</a> (2009/11/20)</h3>
<ul class=image>
  <li class=bug>
    Space in axis value for matrix type project was lost on reconfiguration.
    (<a href="http://issues.jenkins-ci.org/browse/JENKINS-2360">issue 2360</a>)
  <li class=bug>
    Remember me did not work with unix authentication.
    (<a href="http://issues.jenkins-ci.org/browse/JENKINS-3057">issue 3057</a>)
  <li class=bug>
    Node variables not passed through to Maven jobs.
    (<a href="http://issues.jenkins-ci.org/browse/JENKINS-4030">issue 4030</a>)
  <li class=bug>
    Fix handling of non-ASCII characters in external job submission.
    (<a href="http://issues.jenkins-ci.org/browse/JENKINS-4877">issue 4877</a>)
  <li class=bug>
    Job assigned to label that no longer has any nodes generates exception since 1.330.
    (<a href="http://issues.jenkins-ci.org/browse/JENKINS-4878">issue 4878</a>)
  <li class=bug>
    Custom workspace on Windows with just a drive letter or using forward slashes in path
    failed to build in 1.334.
    (<a href="http://issues.jenkins-ci.org/browse/JENKINS-4894">issue 4894</a>)
  <li class=bug>
    Core version number in plugin manager warning message was missing in 1.334.
  <li class=bug>
    Matrix build wasn't showing their full name in the executor list on the left.
  <li class=rfe>
    Hudson's UDP broadcast/discovery now supports IP multicast.
</ul>
<h3><a name=v1.334>What's new in 1.334</a> (2009/11/16)</h3>
<ul class=image>
  <li class='major bug'>
    Fixed a possible exception in submitting forms and obtaining update center metadata with Winstone in 1.333.
    (<a href="http://issues.jenkins-ci.org/browse/JENKINS-4804">issue 4804</a>)
  <li class='major bug'>
    Remoting layer was unable to kill remote processes. Prevented Mercurial plugin from implementing poll timeout on slaves.
    (<a href="http://issues.jenkins-ci.org/browse/JENKINS-4611">issue 4611</a>)
  <li class=bug>
    Display of console output as plain text did not work in browsers since 1.323.
    (<a href="http://issues.jenkins-ci.org/browse/JENKINS-4557">issue 4557</a>)
  <li class=bug>
    Show "Latest Test Results" link even when a new build is running.
    (<a href="http://issues.jenkins-ci.org/browse/JENKINS-4580">issue 4580</a>)
  <li class=bug>
    Fix broken links for failed tests on build page for a matrix type project.
    (<a href="http://issues.jenkins-ci.org/browse/JENKINS-4765">issue 4765</a>)
  <li class=bug>
    "Enable project-based security" always comes up unchecked on configure pages in 1.333,
    so project permissions are lost if not rechecked before clicking Save.
    (<a href="http://issues.jenkins-ci.org/browse/JENKINS-4826">issue 4826</a>)
  <li class=bug>
    Project read permission was not enforced via /jobCaseInsensitive/jobname path.
  <li class=bug>
    Project configuration could be modified via POST to /job/jobname/config.xml with only
    "Extended Read" permission but not configure permission.
  <li class=bug>
    Fixed the over zealous escaping in the inlined unit test failure report.
  <li class=bug>
    Fixed <tt>OutOfMemoryError</tt> in Winp
    (<a href="http://issues.jenkins-ci.org/browse/JENKINS-4058">issue 4058</a>)
  <li class=bug>
    Write log message and ignore unrecognized permissions when loading XML.
    (<a href="http://issues.jenkins-ci.org/browse/JENKINS-4573">issue 4573</a>)
  <li class=bug>
    Fix in stapler so we don't redirect to "." which causes problem in some containers.
    (<a href="http://issues.jenkins-ci.org/browse/JENKINS-4787">issue 4787</a>)
  <li class=bug>
    List counts for duplicate cause entries for a build rather than listing many times.
    (<a href="http://issues.jenkins-ci.org/browse/JENKINS-4831">issue 4831</a>)
  <li class=rfe>
    Plugin manager now shows warning for upgrade/install of plugins into a Hudson that
    is older than the plugin was built for.
    (<a href="http://issues.jenkins-ci.org/browse/JENKINS-541">issue 541</a>)
  <li class=rfe>
    CLI "build" command now supports passing parameters.
  <li class=rfe>
    Job should provide doDescription to allow easy manipulation over http
    (<a href="http://issues.jenkins-ci.org/browse/JENKINS-4802">issue 4802</a>)
  <li class=rfe>
    Improvement in the caching of the view templates.
  <li class=rfe>
    Added new SaveableListener to be called when objects implementing Saveable are saved.
</ul>
<h3><a name=v1.333>What's new in 1.333</a> (2009/11/09)</h3>
<ul class=image>
  <li class=bug>
    Fixed a performance problem in the file upload with Winstone.
    (<a href="http://d.hatena.ne.jp/tosik/20091026/1256553925">report</a>)
  <li class=bug>
    Allow non-absolute URLs in sidebar links that do not end with slash character.
    (<a href="http://issues.jenkins-ci.org/browse/JENKINS-4720">issue 4720</a>)
  <li class=bug>
    Build other projects "even when unstable" option was not working with Maven projects.
    (<a href="http://issues.jenkins-ci.org/browse/JENKINS-4739">issue 4739</a>)
  <li class=bug>
    When renaming a log recorder, check new name uses valid characters, remove config file for
    old name and redirect to new name after save.
  <li class=bug>
    Fixed <tt>ArrayIndexOutOfBoundsException</tt> in my view.
    (<a href="http://old.nabble.com/Stack-trace-from-My-Views-ts26121656.html">report</a>)
  <li class=bug>
    Fixed a race condition in interrupting pending remote calls.
  <li class=bug>
    Retry shouldn't kick in if the build is aborted during checkout. 
  <li class=rfe>
    Hudson now sends "Accept-Ranges" header where it's supported.
    (<a href="http://www.nabble.com/206-response-code-HTTP-1.1-Range-header-td25888373.html">report</a>)
  <li class=rfe>
    Hudson is internally capable of supporting multiple update sites.
  <li class=rfe>
    Added a new "safe-restart" CLI command, also accessible at "/safeRestart", and used for post-upgrade/plugin install restart.
    (<a href="http://issues.jenkins-ci.org/browse/JENKINS-4553">issue 4553</a>)
  <li class=rfe>
    Added "delete-builds" CLI command for bulk build record deletion.
  <li class=rfe>
    Supported a relative path in the custom workspace directory, which resolves from FS root of the slave.
  <li class='major bug'>
    Fixed another <tt>NotExportableException</tt> when making a remote API call on a project.
    Broke NetBeans integration and possibly others.
    (<a href="http://issues.jenkins-ci.org/browse/JENKINS-4760">issue 4760</a>)
</ul>
<h3><a name=v1.332>What's new in 1.332</a> (2009/11/02)</h3>
<ul class=image>
  <li class=bug>
    Fixed a regression in 1.331 where previously disabled plugins and their artifacts in <tt>build.xml</tt> can cause build records to fail to load.
    (<a href="http://issues.jenkins-ci.org/browse/JENKINS-4752">issue 4752</a>)
  <li class='major bug'>
    Fixed <tt>NotExportableException</tt> when making a remote API call on a project.
    (<a href="https://hudson.dev.java.net/servlets/BrowseList?list=users&amp;by=thread&amp;from=2222483">report</a>)
  <li class=bug>
    Fixed <tt>IllegalArgumentException: name</tt>
    (<a href="http://old.nabble.com/bug-1.331-to26145963.html">report</a>)
</ul>
<h3><a name=v1.331>What's new in 1.331</a> (2009/10/30)</h3>
<ul class=image>
  <li class=bug>
    Fixed a memory leak problem with the groovysh Hudson CLI command.
    (<a href="http://issues.jenkins-ci.org/browse/JENKINS-4618">issue 4618</a>)
  <li class=bug>
    CVS changelog reports were incorrect if built from tags.
    (<a href="http://issues.jenkins-ci.org/browse/JENKINS-1816">issue 1816</a>)
  <li class=bug>
    Upstream projects list was lost when saving matrix type project.
    (<a href="http://issues.jenkins-ci.org/browse/JENKINS-3607">issue 3607</a>)
  <li class=bug>
    <tt>slave.jar</tt> now supports HTTP BASIC auth.
    (<a href="http://issues.jenkins-ci.org/browse/JENKINS-4071">issue 4071</a>)
  <li class=bug>
    Fixed a problem where taglibs defined in plugins cannot be seen from other plugins.
    (<a href="http://www.nabble.com/Declaring-jelly-tag-lib-in-plugin-and-reusing-in-another-plugin-td25890803.html">report</a>)
  <li class=bug>
    Improved the UI of taking a node offline.
  <li class=bug>
    Added improved logging for exceptions encountered when attempting to invoke Maven in Maven projects.
    (<a href="http://issues.jenkins-ci.org/browse/JENKINS-3273">issue 3273</a>)
  <li class=rfe>
    Automated tool downloads are made more robust by using HTTP download retries.
  <li class=rfe>
    SCM information is now exposed via the remote API.
  <li class=rfe>
    Added the "install-plugin" command to install plugins from CLI.
    (<a href="http://www.nabble.com/Setup-for-using-Hudson-to-deploy-into-Hudson-td25962271.html">report</a>)
</ul>
<h3><a name=v1.330>What's new in 1.330</a> (2009/10/23)</h3>
<ul class=image>
  <li class=bug>
    Fixed <tt>NoSuchMethodError</tt> error during error recovery with Maven 2.1.
    (<a href="http://issues.jenkins-ci.org/browse/JENKINS-2373">issue 2373</a>)
  <li class=bug>
    RemoteClassLoader does not persist retrieved classes with package structure
    (<a href="http://issues.jenkins-ci.org/browse/JENKINS-4657">issue 4657</a>)
  <li class=rfe>
    Update center switched over from <tt>https://hudson.dev.java.net/</tt> to <tt>http://hudson-ci.org/</tt>
  <li class=rfe>
    Use tree view to show 17-40 build artifacts on build/project pages.
    (<a href="http://issues.jenkins-ci.org/browse/JENKINS-2280">issue 2280</a>)
  <li class=rfe>
    When showing why a build is pending, Hudson now puts hyperlinks to node/label/project names.
  <li class=rfe>
    Custom workspace is now subject to the variable expansion.
    (<a href="http://issues.jenkins-ci.org/browse/JENKINS-3997">issue 3997</a>)
</ul>
<h3><a name=v1.329>What's new in 1.329</a> (2009/10/16)</h3>
<ul class=image>
  <li class=bug>
    Fixed UI selector (hetero-list) to handle nested selectors (resolves conflict between
    Promoted Builds and Parameterized Trigger plugins).
    (<a href="http://issues.jenkins-ci.org/browse/JENKINS-4414">issue 4414</a>)
  <li class=bug>
    Fixed incremental Maven build behavior to properly handle new modules without hitting NPE.
    (<a href="http://issues.jenkins-ci.org/browse/JENKINS-4624">issue 4624</a>)
  <li class=bug>
    Added the "build" CLI command that can not only schedule a new build, but also wait until its completion.
  <li class=bug>
    Made visibility rules of test result remote API consistent with those for individual test cases.
  <li class=bug>
    Fixed a bug in the HTTP Range header handling.
    (<a href="http://www.nabble.com/206-response-code-HTTP-1.1-Range-header-td25888373.html">report</a>)
  <li class=bug>
    Fixed a bug in <tt>.cvspass</tt> form field persistence.
    (<a href="http://issues.jenkins-ci.org/browse/JENKINS-4456">issue 4456</a>)
</ul>
<h3><a name=v1.328>What's new in 1.328</a> (2009/10/09)</h3>
<ul class=image>
  <li class=bug>
    Overview of all SCM polling activity was never showing any entries.
    (<a href="http://issues.jenkins-ci.org/browse/JENKINS-4609">issue 4609</a>)
  <li class=bug>
    Fixed a bogus IOException in the termination of CLI.
  <li class=bug>
    Fixed a bug in the form submission logic of the SMTP authentation configuration.
    (<a href="http://www.nabble.com/error-configuring-SMTP-Gmail-with-Hudson-td25736116.html">report</a>)
  <li class=rfe>
    Hudson shouldn't store SMTP auth password in a clear text.
    (<a href="http://www.nabble.com/error-configuring-SMTP-Gmail-with-Hudson-td25736116.html">report</a>)
  <li class=rfe>
    Improved the form validation in global e-mail configurations.
    (<a href="http://www.nabble.com/error-configuring-SMTP-Gmail-with-Hudson-td25736116.html">report</a>)
</ul>
<h3><a name=v1.327>What's new in 1.327</a> (2009/10/02)</h3>
<ul class=image>
  <li class=bug>
    Worked around a possible Windows slave hang on start up.
    (<a href="http://wiki.jenkins-ci.org/display/JENKINS//Windows+slaves+fail+to+start+via+ssh">details</a>)
  <li class=bug>
    Inability to access <tt>hudson.dev.java.net</tt> shouldn't prevent Hudson from working.
    (<a href="http://issues.jenkins-ci.org/browse/JENKINS-4590">issue 4590</a>)
  <li class=rfe>
    Added a CLI command <tt>install-tool</tt> to invoke a tool auto-installation from Hudson CLI.
    (<a href="http://www.nabble.com/Passing-env-variables-automatically-td25584186.html">report</a>)
  <li class=rfe>
    Added column on plugin updates page showing currently installed version.
  <li class=rfe>
    Build page now shows where the build was done.
  <li class=rfe>
    Job-enabling API should reject GET requests
    (<a href="http://issues.jenkins-ci.org/browse/JENKINS-3721">issue 3721</a>)
  <li class=rfe>
    Added an extension point for inserting actions across all projects without configuration.
    (<a href="http://www.nabble.com/Howto-expose-action-for-every-job-without-configuration--td25638153.html">report</a>)
  <li class=rfe>
    stdout, stderr, error details and the stack trace can be filtered out of the remote API
    representation of a test case with the depth parameter.
    (<a href="http://www.nabble.com/Change-remote-API-visibility-for-CaseResult.getStdout-getStderr-td25619046.html">discussion</a>)
</ul>
<h3><a name=v1.326>What's new in 1.326</a> (2009/09/28)</h3>
<ul class=image>
  <li class='major bug'>
    Hudson fails to update a plugin due to a bug in the up-to-date check logic.
    (<a href="http://issues.jenkins-ci.org/browse/JENKINS-4353">issue 4353</a>)
</ul>
<h3><a name=v1.325>What's new in 1.325</a> (2009/09/25)</h3>
<ul class=image>
  <li class=bug>
    Self restart was not working on Solaris 64bit JVM.
  <li class=bug>
    Fixed a possible <tt>NoSuchElementException</tt> in Hudson start up.
  <li class=bug>
    "Redeploy Maven artifacts" GUI causes NPE.
  <li class=bug>
    Permission check was missing for file mask validators.
  <li class=bug>
    Fixed a problem regarding SCM plugin evolution and SCM browser settings, as observed in the Mercurial plugin.
    (<a href="http://issues.jenkins-ci.org/browse/JENKINS-4514">issue 4514</a>)
  <li class=bug>
    Update center wasn't capable of updating bundled plugins, such as subversion.
  <li class=bug>
    Fixed a problem in the up-to-date check of the plugin extraction.
    (<a href="http://issues.jenkins-ci.org/browse/JENKINS-4353">issue 4353</a>)
  <li class=bug>
    Fixed a bug in the Debian package init script.
    (<a href="http://issues.jenkins-ci.org/browse/JENKINS-4304">issue 4304</a>)
  <li class=bug>
    Fixed an NPE in <tt>MavenBuild$RunnerImpl.decideWorkspace</tt>
    (<a href="http://issues.jenkins-ci.org/browse/JENKINS-4226">issue 4226</a>)
  <li class=bug>
    "Test e-mail" feature in the system configuration page wasn't taking most of the parameters from the current values of the form.
    (<a href="http://issues.jenkins-ci.org/browse/JENKINS-3983">issue 3983</a>)
  <li class=rfe>
    If a Maven project is built with "-N" or "--non-recursive" in the goals, it will not attempt to
    load and parse the POMs for any modules defined in the root POM.
    (<a href="http://issues.jenkins-ci.org/browse/JENKINS-4491">issue 4491</a>)
  <li class=rfe>
    Update center will create <tt>*.bak</tt> files to make it easier for manual roll back of botched upgrades.
  <li class=rfe>
    Vastly improved the default MIME type table of the built-in servlet container. 
  <li class=rfe>
    Javadoc location is now subject to the variable expansions.
    (<a href="http://issues.jenkins-ci.org/browse/JENKINS-3942">issue 3942</a>)
  <li class=rfe>
    JNLP clients now report the reason when the connection is rejected by the master.
    (<a href="http://issues.jenkins-ci.org/browse/JENKINS-3889">issue 3889</a>)
</ul>
<h3><a name=v1.324>What's new in 1.324</a> (2009/09/18)</h3>
<ul class=image>
  <li class=bug>
    Added call to MailSender in RunnerImpl.cleanUp so that mail gets sent for top-level Maven project as well as individual modules. This means mail will be sent if there are POM parsing errors, etc.
    (<a href="http://issues.jenkins-ci.org/browse/JENKINS-1066">issue 1066</a>)
  <li class=bug>
    Default value for password parameter in a parameterized project was not saved.
    (<a href="http://issues.jenkins-ci.org/browse/JENKINS-4333">issue 4333</a>)
  <li class=bug>
    Run sequentially option for Matrix project was not visible unless Axes was checked.
    (<a href="http://issues.jenkins-ci.org/browse/JENKINS-4366">issue 4366</a>)
  <li class=bug>
    Fix launching Windows slave for slave name with space or other characters needed encoding.
    (<a href="http://issues.jenkins-ci.org/browse/JENKINS-4392">issue 4392</a>)
  <li class=bug>
    Support authentication when running java -jar hudson-core-*.jar using username/password
    included in HUDSON_HOME URL; also removed dependency on winstone.jar.
    (<a href="http://issues.jenkins-ci.org/browse/JENKINS-4400">issue 4400</a>)
  <li class=bug>
    Fixed links on age values in JUnit test reports.
    (<a href="http://issues.jenkins-ci.org/browse/JENKINS-4402">issue 4402</a>)
  <li class=bug>
    Maven project POM parser now ignores empty modules or modules only containing whitespace,
    matching Maven's behavior.
    (<a href="http://issues.jenkins-ci.org/browse/JENKINS-4442">issue 4442</a>)
  <li class=bug>
    Fixed setting of "blockBuildWhenUpstreamBuilding" for AbstractProject - wasn't being set at all, or displayed.
    (<a href="http://issues.jenkins-ci.org/browse/JENKINS-4423">issue 4423</a>)
  <li class=bug>
    Handling of URLs with encoded character at end of a path component did not work in 1.323.
    (<a href="http://issues.jenkins-ci.org/browse/JENKINS-4454">issue 4454</a>)
  <li class=bug>
    Fixed some field validators to work for values including + character.
  <li class=bug>
    Fixed the charset encoding handling when different encodings are involved between the master and slaves.
    (<a href="http://www.nabble.com/Build-log%27s-charset-problem.-td25424831.html">patch</a>)
  <li class=bug>
    Fixed a bug in the workspace archive support.
    (<a href="http://issues.jenkins-ci.org/browse/JENKINS-4039">issue 4039</a>)
  <li class=rfe>
    Added client-side validator for required fields and used this to replace some AJAX calls.
  <li class=rfe>
    JNLP clients perform periodic ping to detect terminated connections and recover automatically.
    (<a href="http://www.nabble.com/Trying-to-investigate-JNLP-disconnection-issues-to25467992.html">report</a>)
</ul>
<h3><a name=v1.323>What's new in 1.323</a> (2009/09/04)</h3>
<ul class=image>
  <li class=bug>
    Creation of symlinks failed (or created in wrong location) since 1.320.
    (<a href="http://issues.jenkins-ci.org/browse/JENKINS-4301">issue 4301</a>)
  <li class=bug>
    Fixed a NoClassDefFoundError problem that happens in remoting+maven+3rd plugin combo.
    <a href="http://www.nabble.com/NoClassDefFoundError%3A-hudson-maven-MavenBuildProxy%24BuildCallable-td24719002.html#a24719002">report</a>
  <li class=bug>
    Raw console output was doing XML escaping for '&amp;' and '&lt;' but it shouldn't.
  <li class=bug>
    Manually wiping out a workspace from GUI can cause NPE with some SCM plugins.
  <li class=bug>
    Fixed <tt>ClassCastException</tt> in JavaMail with some application servers.
    (<a href="http://issues.jenkins-ci.org/browse/JENKINS-1261">issue 1261</a>)
  <li class=bug>
    Fixed a bug in the tabular display of matrix projects.
    (<a href="http://issues.jenkins-ci.org/browse/JENKINS-4245">issue 4245</a>)
  <li class=bug>
    Avoid division by zero error in swap space monitor.
    (<a href="http://issues.jenkins-ci.org/browse/JENKINS-4284">issue 4284</a>)
  <li class=bug>
    Avoid duplicate My Views links after Reload configuration from disk.
    (<a href="http://issues.jenkins-ci.org/browse/JENKINS-4272">issue 4272</a>)
  <li class=bug>
    Removed need for hack that lowered build health scores by one, so now 4/5 is reported as 80 instead of 79.
    (<a href="http://issues.jenkins-ci.org/browse/JENKINS-4286">issue 4286</a>)
  <li class=bug>
    Fixed renaming a job to a name that includes a + character.
  <li class=bug>
    Matrix project did not properly handle axis values with some special characters such as slash.
    (<a href="http://issues.jenkins-ci.org/browse/JENKINS-2670">issue 2670</a>)
  <li class=rfe>
    Added validation for axis names in Matrix project.
  <li class=rfe>
    Ajax validator for name of a new job now warns about invalid characters.
  <li class=rfe>
    Maven builder in freestyle projects now supports "Use private repository" option.
    (<a href="http://issues.jenkins-ci.org/browse/JENKINS-4205">issue 4205</a>)
  <li class=rfe>
    Maven incremental builds now rebuild failed/unstable modules from previous builds, even if they are unchanged.
    (<a href="http://issues.jenkins-ci.org/browse/JENKINS-4152">issue 4152</a>)
  <li class=rfe>
    Labels are listed in lexicographic order.
    (<a href="http://www.nabble.com/selenium-grid-overview%3A-labels-sometimes-inversed-td25049542.html">report</a>)
  <li class=rfe>
    Labels for nodes are shown in a tag cloud style.
    (<a href="http://www.nabble.com/labels---tagcloud-style-display-td25131812.html">patch</a>)
  <li class=rfe>
    Exposing load statistics to the remote API.
    (<a href="http://www.nabble.com/time-in-queue-td25127970.html">report</a>)
  <li class=rfe>
    Make dynamic labelling of nodes clearer and easier to work with.
  <li class=rfe>
    Plugins can mark themselves as incompatible with earlier versions to notify users during upgrade.
    (<a href="http://issues.jenkins-ci.org/browse/JENKINS-4056">issue 4056</a>)
  <li class=rfe>
    Footer now includes a timestamp.
  <li class=rfe>
    Advanced option now available for all project types to keep builds in queue while upstream projects are building. Off by default.
    (<a href="http://issues.jenkins-ci.org/browse/JENKINS-1938">issue 1938</a>)
  <li class=rfe>
    Fixed a bug in Winstone that hides the root cause of exceptions. 
</ul>
<h3><a name=v1.322>What's new in 1.322</a> (2009/08/28)</h3>
<ul class=image>
  <li class="major bug">
    NPE in Subversion polling problem.
    (<a href="http://issues.jenkins-ci.org/browse/JENKINS-4299">issue 4299</a>)
  <li class="major bug">
    Changing credential in Subversion can still result in "svn authentication cancelled"
    (<a href="http://issues.jenkins-ci.org/browse/JENKINS-3936">issue 3936</a>)
  <li class=bug>
    Debian init script now uses "su" to properly initialize the environment.
    (<a href="http://issues.jenkins-ci.org/browse/JENKINS-4304">issue 4304</a>)
</ul>
<h3><a name=v1.321>What's new in 1.321</a> (2009/08/21)</h3>
<ul class=image>
  <li class='major bug'>
    "Tag this build" was failing.
    (<a href="http://issues.jenkins-ci.org/browse/JENKINS-4018">issue 4018</a>)
  <li class='major bug'>
    Build history AJAX update was buggy.
  <li class=bug>
    Failed Junit tests will display error message and stacktrace even when no
    additional TestDataPublishers are attached to the project.
    (<a href="http://issues.jenkins-ci.org/browse/JENKINS-4257">issue 4257</a>)
  <li class=bug>
    Maven test failures will again properly mark a build as unstable,
    even if later task segments are successful.
    (<a href="http://issues.jenkins-ci.org/browse/JENKINS-4177">issue 4177</a>)
  <li class=bug>
    Matrix permissions with LDAP now properly validates group names using configured
    prefix and case settings; added help text about these settings.
    (<a href="http://issues.jenkins-ci.org/browse/JENKINS-3459">issue 3459</a>)
  <li class=bug>
    Improved the debian package to set <tt>USER</tt> and <tt>HOME</tt>.
    (<a href="http://www.nabble.com/Debian-Hudson-daemon-runs-as-separate-user-but-still-env-reports--USER%3Droot-td24979804.html">report</a>)
  <li class=bug>
    Failed to look up an e-mail address for LDAP users shouldn't cause a build to fail.
    (<a href="http://www.nabble.com/Build-fails-with-FATAL%3A-Bad-credentials-td25005592.html">report</a>)
  <li class=bug>
    Fixed a possible NPE in <tt>Hudson.removeNode</tt>
    (<a href="http://www.nabble.com/problems-adding-deleting-nodes-p24999793.html">report</a>)
  <li class=bug>
    Debian start-up script should inherit <tt>LANG</tt> and other key environment variables.
  <li class=bug>
    Dynamic label computation wasn't re-done properly for the master node.
    (<a href="http://issues.jenkins-ci.org/browse/JENKINS-4235">issue 4235</a>)
  <li class=bug>
    Form validation for the remote FS root of slaves was not functioning.
  <li class=bug>
    Privilege escalation on Solaris without username was not working.
  <li class=bug>
    Hudson can make mistakes in binding plugins to their right /plugin/NAME/ URLs.
    (<a href="http://www.nabble.com/Custom-Plugin---No-external-resources-available-td25064554.html">report</a>)
  <li class=bug>
    Hudson wasn't working on WebLogic on Windows.
    (<a href="http://www.nabble.com/Re%3A-Hudson-on-Weblogic-10.3-td25038378.html#a25043415">report</a>)
  <li class=bug>
    Fix New Job and Edit View links when default view is not "All" jobs.
    (<a href="http://issues.jenkins-ci.org/browse/JENKINS-4212">issue 4212</a>)
  <li class=bug>
    Revert logger settings when a log recorder is deleted.
    (<a href="http://issues.jenkins-ci.org/browse/JENKINS-4201">issue 4201</a>)
  <li class=bug>
    Add xml header on RSS/atom feeds and fix RSS URLs in header for non-default views.
    (<a href="http://issues.jenkins-ci.org/browse/JENKINS-4080">issue 4080</a>,
     <a href="http://issues.jenkins-ci.org/browse/JENKINS-4081">issue 4081</a>)
  <li class=rfe>
    Plugin installation / Hudson upgrade are made more robust in the face of possible connection abortion.
    (<a href="http://www.ashlux.com/wordpress/2009/08/14/hudson-and-the-sonar-plugin-fail-maveninstallation-nosuchmethoderror/comment-page-1/#comment-26">report</a>)
  <li class=rfe>
    Global and per-node environment vars are made available to SCM checkout.
    (<a href="http://issues.jenkins-ci.org/browse/JENKINS-4124">issue 4124</a>)
  <li class=rfe>
    You can designate certain combinations in a matrix project as "touchstone builds". These will
    be run first, and the rest of the combinations will run if the touchstone builds are successful.
    (<a href="http://issues.jenkins-ci.org/browse/JENKINS-1613">issue 1613</a>)
  <li class=rfe>
    Added <tt>BUILD_URL</tt> and <tt>JOB_URL</tt> to the exposed environment variables.
    (<a href="http://www.nabble.com/url-for-job-td25015395.html">request</a>)
  <li class=rfe>
    Added <tt>restart</tt> CLI command.
</ul>
<h3><a name=v1.320>What's new in 1.320</a> (2009/08/14)</h3>
<ul class=image>
  <li class=bug>
    Fixed an encoding problem in CVS changelog calculation.
    (<a href="http://issues.jenkins-ci.org/browse/JENKINS-3979">issue 3979</a>)
  <li class='bug'>
    Environment variables are considered in test paths.
    (<a href="http://issues.jenkins-ci.org/browse/JENKINS-3451">issue 3451</a>)
  <li class='bug'>
    A failing test is recorded when JUnit XML is invalid
    (<a href="http://issues.jenkins-ci.org/browse/JENKINS-3149">issue 3149</a>)
  <li class=bug>
    Fixed possible <tt>Unable to call getCredential. Invalid object ID</tt> race problem.
    (<a href="http://issues.jenkins-ci.org/browse/JENKINS-4176">issue 4176</a>)
  <li class='bug'>
    If the timing coincides between polling and build, Hudson ended up creating multiple workspaces for the same job,
    even when concurrent build is off.
    (<a href="http://issues.jenkins-ci.org/browse/JENKINS-4202">issue 4202</a>)
  <li class='bug'>
    Fixed a "Releasing unallocated workspace" assertion error.
    (<a href="http://issues.jenkins-ci.org/browse/JENKINS-4206">issue 4206</a>)
  <li class='bug'>
    Fixed NPE in various Maven reporters caused by Hudson core problem.
    (<a href="http://issues.jenkins-ci.org/browse/JENKINS-4192">issue 4192</a>)
  <li class=bug>
    Show warning if zero value entered for #builds/#days to save for discarding old builds
    (<a href="http://issues.jenkins-ci.org/browse/JENKINS-4110">issue 4110</a>)
  <li class=rfe>
    Added <tt>create-job</tt> CLI command.
  <li class=rfe>
    Hudson now tracks why a slave is put offline.
    (<a href="http://issues.jenkins-ci.org/browse/JENKINS-2431">issue 2431</a>)
  <li class='rfe'>
    User-settable descriptions for tests.
  <li class='rfe'>
    A history page with test count and duration charts.
    (<a href="http://issues.jenkins-ci.org/browse/JENKINS-2228">issue 2228</a>)
  <li class='rfe'>
    A collapsible panel with test error details on the overview pages.
  <li class='rfe'>
    Skipped tests counts are included in tables.
    (<a href="http://issues.jenkins-ci.org/browse/JENKINS-1820">issue 1820</a>)
  <li class='rfe'>
    New tests are shown in bold.
    (<a href="http://issues.jenkins-ci.org/browse/JENKINS-2046">issue 2046</a>)
  <li class='major rfe'>
    JUnit report improvements: A new extension point for contributing to test reports.
</ul>
<h3><a name=v1.319>What's new in 1.319</a> (2009/08/08)</h3>
<ul class=image>
  <li class=bug>
    Improved the start up error handling with <tt>slave.jar -jnlpUrl</tt> option.
    (<a href="http://www.nabble.com/Windows-slave-unable-to-connect-after-upgrade-to-1.317-td24726491.html">report</a>)
  <li class=bug>
    Made hetero-list's include of descriptor config pages optional, so
    that descriptors without config.jelly files don't break page rendering.
    (<a href="http://www.nabble.com/claim-plugin-text-finder-plugin-conflict-tc24535708.html">See
    here for background.</a>
  <li class=bug>
    Moved Maven help files to maven-plugin.
    (<a href="http://issues.jenkins-ci.org/browse/JENKINS-3527">issue 3527</a>)
  <li class=bug>
    Hudson shouldn't immediately launch a slave newly created via copy.
    <a href="http://www.nabble.com/copying-slave-td24791624.html">report</a>
  <li class=rfe>
    Added support for optional alternate Maven settings file for use
    in embedded Maven for POM parsing as well as actual Maven
    execution.
    (<a href="http://issues.jenkins-ci.org/browse/JENKINS-2575">issue 2575</a>)
  <li class=rfe>
    Added a test button to the PAM configuration to make sure Hudson has read access to
    /etc/shadow
    (<a href="http://www.nabble.com/pam-auth-issues-td24698467.html">report</a>)
  <li class=rfe>
    Users can define their own views
  <li class=rfe>
    Added a /me url that points to the current user
  <li class=rfe>
    Added a new password parameter type to the parameterized builds.
    (<a href="http://www.nabble.com/Creating-a-new-parameter-Type-%3A-Masked-Parameter-td24786554.html">report</a>)
  <li class=rfe>
    Matrix projects can now run sequentially
    (<a href="http://issues.jenkins-ci.org/browse/JENKINS-3028">issue 3028</a>)
  <li class='major rfe'>
    Hudson now allows builds of a single project to execute concurrently.
</ul>
<h3><a name=v1.318>What's new in 1.318</a> (2009/07/31)</h3>
<ul class=image>
  <li class=bug>
    Removed a problematic MIME type entry that prevents Hudson from deploying on JOnAS.
    (<a href="http://www.nabble.com/Error-with-mime-type--%27application-xslt%2Bxml%27-when-deploying-hudson-1.316-in-jonas-td24740489.html">report</a>)
  <li class=bug>
    Hudson can't restart itself on Mac, so don't pretend that it can.
    (<a href="http://www.nabble.com/Restarting-hudson-not-working-on-MacOS--to24641779.html">report</a>)
  <li class=bug>
    Fixed Maven plugin to properly use private repository (when
    specified) when parsing POMs.
    (<a href="http://issues.jenkins-ci.org/browse/JENKINS-4102">issue 4102</a>)
  <li class=bug>
    Edit Description worked incorrectly when default view is changed from All jobs.
    (<a href="http://issues.jenkins-ci.org/browse/JENKINS-4070">issue 4070</a>)
  <li class=bug>
    Fixed a bug in JDK auto-installation to Windows with directories with whitespaces.
    (<a href="http://issues.jenkins-ci.org/browse/JENKINS-4118">issue 4118</a>)
  <li class=rfe>
    Added support for incremental Maven project builds,
    using <a href="http://docs.codehaus.org/display/MAVEN/Make+Like+Reactor+Mode">Maven's
    make-like reactor mode</a>.
  <li class=rfe>
    Script console can now see classes from all the plugins, not just core.
    (<a href="http://issues.jenkins-ci.org/browse/JENKINS-4086">issue 4086</a>)
  <li class=rfe>
    <tt>slave.jar</tt> now has the <tt>-auth</tt> option to specify the credential for accessing Hudson
    (<a href="http://www.nabble.com/Hudson-Linux-Master-%2B-Windows-Slave-issues-to24679421.html">report</a>)
  <li class=rfe>
    Debian package now depends on <tt>java2-runtime-headless</tt> instead of <tt>java2-runtime</tt>
  <li class=rfe>
    Actions can now contribute environment variables.
    (<a href="http://www.nabble.com/Plugin-dev%3A-Builder-and-the-exporting-of-environment-variables.-td24676833.html">report</a>)
  <li class=rfe>
    Modified the reconnection logic for slaves connecting via JNLP so that it works better with protected Hudson.
    (<a href="http://www.nabble.com/more-lenient-retry-logic-in-Engine.waitForServerToBack-td24703172.html">report</a>)
</ul>
<h3><a name=v1.317>What's new in 1.317</a> (2009/07/24)</h3>
<ul class=image>
  <li class=bug>
    Fixed a bug in inferring root DN in non-anonymous LDAP environment.
      (<a href="http://www.nabble.com/Hudson-non-anonymous-LDAP-broken---td24529557.html">report</a>)
  <li class=bug>
    Fixed a MissingResourceException for "Ajp13Listener.ShortPacket"
    (<a href="http://issues.jenkins-ci.org/browse/JENKINS-4053">issue 4053</a>)
  <li class=bug>
    Fixed 500 error when requesting the zip URL.
    (<a href="http://issues.jenkins-ci.org/browse/JENKINS-4039">issue 4039</a>)
  <li class=bug>
    Debian package now has 750 permission on /var/run/hudson and /var/lib/hudson to make ssh work
    (<a href="http://issues.jenkins-ci.org/browse/JENKINS-4047">issue 4047</a>)
  <li class=bug>
    Fixed <tt>LinkageError</tt> in PAM authentication on Solaris.
    (<a href="http://issues.jenkins-ci.org/browse/JENKINS-3546">issue 3546</a>)
  <li class=bug>
    Fixed a JDK path separator issue between Windows master and Unix slaves.
  <li class=bug>
    Fixed a memory leak in the remoting layer.
    (<a href="http://issues.jenkins-ci.org/browse/JENKINS-4045">issue 4045</a>)
  <li class=bug>
    Fixed Maven dependency build order logic.
    (<a href="http://issues.jenkins-ci.org/browse/JENKINS-2736">issue 2736</a>)
  <li class=bug>
    Renaming views and jobs, and deleting jobs should use POST instead of GET.
    (<a href="http://www.nabble.com/Changing-some-GETs-to-POSTs-td24401229.html">discussion</a>)
  <li class=rfe>
    Improved the error diagnosis of "Processing failed due to a bug in the code"
  <li class=rfe>
    Slaves expose more information via the remote API now.
  <li class=rfe>
    Exported BUILD_ID to the remote API.
    (<a href="http://www.nabble.com/How-get-BUILD_ID-from-other-project-in-Hudson-td24588627.html">report</a>)
  <li class=rfe>
    Don't let the slave TCP/IP connection port failure to prevent Hudson start up.
    (<a href="http://www.nabble.com/%22java.net.BindException%3A-Address-already-in-use%22-blocks-Hudson-td24549943.html">report</a>)
  <li class=rfe>
    If the user sets up "Hudson's own" security realm, UI now asks the first admin user to be created.
  <li class=rfe>
    Windows service now does log rotation and handles whitespace in path correctly.
    (This is only applicable to newly installed services.)
    (<a href="http://www.nabble.com/Windows-Service%3A-Error-193%3A-***-is-not-a-valid-Win32-application.-td24586795.html">report</a>)
</ul>
<h3><a name=v1.316>What's new in 1.316</a> (2009/07/17)</h3>
<ul class=image>
  <li class=bug>
    Matrix configuration should show a test trend.
    (<a href="http://issues.jenkins-ci.org/browse/JENKINS-840">issue 840</a>)
  <li class=bug>
    Fixed a possible NPE in installing Windows service.
    (<a href="http://d.hatena.ne.jp/ushiday/20090708">report</a>)
  <li class=bug>
    Fixed a possible NPE in <tt>CrumbFilter.getCrumbIssuer</tt>.
    (<a href="http://issues.jenkins-ci.org/browse/JENKINS-3986">issue 3986</a>)
  <li class=bug>
    Login may result in 403 if the user realm is delegated to container.
    (<a href="http://issues.jenkins-ci.org/browse/JENKINS-1235">issue 1235</a>)
  <li class=bug>
    The <tt>--logfile</tt> option stopped working on Windows.
    (<a href="http://issues.jenkins-ci.org/browse/JENKINS-3272">issue 3272</a>)
  <li class=bug>
    On-demand retention policy almost immediately turns off slaves.
    (<a href="http://issues.jenkins-ci.org/browse/JENKINS-3972">issue 3972</a>)
  <li class=bug>
    Fixed "incomplete LifecycleExecutor" warning with Maven 2.2
    (<a href="http://issues.jenkins-ci.org/browse/JENKINS-2373">issue 2373</a>)
  <li class=bug>
    Fixed a bug in Winstone that may result in "unable to create new native thread" error
    (<a href="http://www.nabble.com/OutOfMemoryError-on-all-jobs-after-a-while-td24408800.html">report</a>)
  <li class=bug>
    Fixed a possible NPEs with the slavestatus plugin.
    (<a href="http://www.nabble.com/Hudson-throws-NPE-after-upgrade-to-1.1315-td24476619.html">report</a>)
  <li class=bug>
    Fixed a possible StringIndexOutOfBoundsException with Windows process execution.
    (<a href="http://issues.jenkins-ci.org/browse/JENKINS-4034">issue 4034</a>)
  <li class=bug>
    Fixed an NPE when environment variables are enabled but no variables are set.
    (<a href="http://issues.jenkins-ci.org/browse/JENKINS-4032">issue 4032</a>)
  <li class=rfe>
    Added <tt>ibm-web-bnd.xmi</tt> to simplify the automated deployment with WebSphere.
    (<a href="http://issues.jenkins-ci.org/browse/JENKINS-3270">issue 3270</a>)
  <li class=rfe>
    When deleting the workspace of a matrix project, do so for all configurations.
    (<a href="http://issues.jenkins-ci.org/browse/JENKINS-3087">issue 3087</a>)
  <li class=rfe>
    Enclose URLs in angle brackets when sending mail.
    (<a href="http://issues.jenkins-ci.org/browse/JENKINS-3647">issue 3647</a>)
  <li class=rfe>
    Plugins can now hide classes in the core so that they can ship their own versions.
    (<a href="http://www.nabble.com/jaxen-JDOM-classloading-issues.-td24459951.html">report</a>)
  <li class=rfe>
    The default view is now configurable.
  <li class=rfe>
    Tentatively added additional extension points to control queue behaviors.
    (<a href="http://www.nabble.com/Queue-handling-contribution-td24322512.html">patch</a>)
  <li class=rfe>
    Added support for proxy authentication on non-NTLM systems
    (<a href="http://issues.jenkins-ci.org/browse/JENKINS-1920">issue 1920</a>)
  <li class=rfe>
    Added MIME type mapping for several well-known file extensions so that it works everywhere.
    (<a href="http://issues.jenkins-ci.org/browse/JENKINS-3803">issue 3803</a>)
</ul>
<h3><a name=v1.315>What's new in 1.315</a> (2009/07/10)</h3>
<ul class=image>
  <li class=bug>
    Hudson failed to notice a build result status change if aborted builds
    were in the middle.
    (<a href="http://www.nabble.com/Losing-build-state-after-aborts--td24335949.html">report</a>)
  <li class=bug>
    TCP/IP hostname calculation of slaves may fail due in high latency network.
    (<a href="http://issues.jenkins-ci.org/browse/JENKINS-3981">issue 3981</a>)
  <li class=bug>
    Expose MAVEN_OPTS as env. var, in addition to set it to Maven JVM.
    (<a href="http://issues.jenkins-ci.org/browse/JENKINS-3644">issue 3644</a>)
  <li class=bug>
    Fixed winp.dll load problem on WebSphere
    (<a href="http://www.nabble.com/winp.dll-problem-still-exists-td24390682.html">report</a>)
  <li class=bug>
    Subversion checkouts created files for symlinks
    (<a href="http://issues.jenkins-ci.org/browse/JENKINS-3949">issue 3949</a>)
  <li class=rfe>
    Hudson CLI now tries to connect to Hudson via plain TCP/IP, then fall back to tunneling over HTTP.
  <li class=rfe>
    Added ability to exclude by author and revision property with Subversion polling trigger.
  <li class=rfe>
    CLI slave agents show details of how it failed to connect.
    (<a href="http://www.nabble.com/Can%27t-start-a-slave-via-JNLP-td24363116.html">report</a>)
</ul>
<h3><a name=v1.314>What's new in 1.314</a> (2009/07/02)</h3>
<ul class=image>
  <li class=bug>
    Fixed a possible "Cannot create a file when that file already exists" error in managed Windows slave launcher.
    <a href="http://www.nabble.com/%22Cannot-create-a-file-when-that-file-already-exists%22---huh--td23949362.html#a23950643">report</a>
  <li class=bug>
    Made Hudson more robust in parsing <tt>CVS/Entries</tt>
    <a href="http://www.nabble.com/Exception-while-checking-out-from-CVS-td24256117.html">report</a>
  <li class=bug>
    Fixed a regression in the <tt>groovy</tt> CLI command
    <a href="http://d.hatena.ne.jp/tanamon/20090630/1246372887">report</a>
  <li class='major bug'>
    Fixed regression in handling of usernames containing <code>&lt;</code>, often used by Mercurial.
    (<a href="http://issues.jenkins-ci.org/browse/JENKINS-3964">issue 3964</a>)
  <li class=rfe>
    Allow Maven projects to have their own artifact archiver settings.
    (<a href="http://issues.jenkins-ci.org/browse/JENKINS-3289">issue 3289</a>)
</ul>
<h3><a name=v1.313>What's new in 1.313</a> (2009/06/26)</h3>
<ul class=image>
  <li class=bug>
    Added copy-job, delete-job, enable-job, and disable-job command.
  <li class=bug>
    Fixed a bug in the non-ASCII character handling in remote bulk file copy.
    (<a href="http://www.nabble.com/WG%3A-Error-when-saving-Artifacts-td24106649.html">report</a>)
  <li class=rfe>
    Supported self restart on all containers in Unix
    (<a href="http://www.nabble.com/What-are-your-experiences-with-Hudson-and-different-containers--td24075611.html">report</a>)
  <li class=rfe>
    Added Retry Logic to SCM Checkout
  <li class=bug>
    Fix bug in crumb validation when client is coming through a proxy.
    (<a href="http://issues.jenkins-ci.org/browse/JENKINS-3854">issue 3854</a>)
  <li class=bug>
    Replaced "appears to be stuck" with an icon.
    (<a href="http://issues.jenkins-ci.org/browse/JENKINS-3891">issue 3891</a>)
  <li class=bug>
    WebDAV deployment from Maven was failing with VerifyError.
  <li class=bug>
    Subversion checkout/update gets in an infinite loop when a previously valid password goes invalid.
    (<a href="http://issues.jenkins-ci.org/browse/JENKINS-2909">issue 2909</a>)
</ul>
<h3><a name=v1.312>What's new in 1.312</a> (2009/06/23)</h3>
<ul class=image>
  <li class=bug>
    1.311 jars were not properly signed
  <li class=bug>
    Subversion SCM browsers were not working.
    (<a href="http://www.nabble.com/Build-311-breaks-change-logs-td24150221.html">report</a>)
</ul>
<h3><a name=v1.311>What's new in 1.311</a> (2009/06/19)</h3>
<ul class=image>
  <li class=bug>
    Gracefully handle IBM JVMs on PowerPC.
    (<a href="http://issues.jenkins-ci.org/browse/JENKINS-3875">issue 3875</a>)
  <li class=bug>
    Fixed NPE with GlassFish v3 when CSRF protection is on.
    (<a href="http://issues.jenkins-ci.org/browse/JENKINS-3878">issue 3878</a>)
  <li class=bug>
    Fixed a bug in CLI where the state of command executions may interfere with each other.
  <li class=bug>
    CLI should handle the situation gracefully if the server doesn't use crumb.
  <li class=bug>
    Fixed a performance problem in CLI execution.
  <li class=bug>
    Don't populate the default value of the Subversion local directory name.
    (<a href="http://www.nabble.com/Is-%22%22Local-module-directory%22-really-optional--td24035475.html">report</a>)
  <li class=rfe>
    Integrated SVNKit 1.3.0
  <li class=rfe>
    Implemented more intelligent polling assisted by <tt>commit-hook</tt> from SVN repository. 
    (<a href="http://wiki.jenkins-ci.org/display/JENKINS//Subversion+post-commit+hook">details</a>)
  <li class=rfe>
    Subversion support is moved into a plugin to isolate SVNKit that has GPL-like license.
  <li class=rfe>
    Fixed a performance problem in master/slave file copy.
    (<a href="http://issues.jenkins-ci.org/browse/JENKINS-3799">issue 3799</a>)
  <li class=rfe>
    Set time out to avoid infinite hang when SMTP servers don't respond in time.
    (<a href="http://www.nabble.com/Lockup-during-e-mail-notification.-td23718820.html">report</a>)
</ul>
<h3><a name=v1.310>What's new in 1.310</a> (2009/06/14)</h3>
<ul class=image>
  <li class=bug>
    Ant/Maven installers weren't setting the file permissions on Unix.
    (<a href="http://issues.jenkins-ci.org/browse/JENKINS-3850">issue 3850</a>)
  <li class=bug>
    Fixed cross-site scripting vulnerabilities, thanks to Steve Milner.
  <li class=bug>
    Changing number of executors for master node required Hudson restart.
    (<a href="http://issues.jenkins-ci.org/browse/JENKINS-3092">issue 3092</a>)
  <li class=bug>
    Improved validation and help text regarding when number of executors setting may be zero.
    (<a href="http://issues.jenkins-ci.org/browse/JENKINS-2110">issue 2110</a>)
  <li class=bug>
    NPE fix in the remote API if @xpath is used without @exclude.
    (<a href="http://www.nabble.com/Adding-Remote-API-support-to-findbugs-and-emma-plugins-td23819499.html">patch</a>)
  <li class=rfe>
    Expose the node name as 'NODE_NAME' environment varilable to build.
  <li class=rfe>
    Added a CLI command to clear the job queue.
    (<a href="http://www.nabble.com/cancel-all--td23930886.html">report</a>)
  <li class=rfe>
    Sundry improvements to automatic tool installation. You no longer need to configure an absolute tool home directory. Also some Unix-specific fixes.
  <li class='major rfe'>
    Generate nonce values to prevent cross site request forgeries. Extension point to customize the nonce generation algorithm.
</ul>
<h3><a name=v1.309>What's new in 1.309</a> (2009/05/31)</h3>
<ul class=image>
  <li class=bug>
    Reimplemented JDK auto installer to reduce Hudson footprint by 5MB. This also fix a failure to run on JBoss.
   (<a href="http://www.nabble.com/Hudson-1.308-seems-to-be-broken-with-Jboss-td23780609.html">report</a>)
</ul>
<h3><a name=v1.308>What's new in 1.308</a> (2009/05/28)</h3>
<ul class=image>
  <li class=bug>
    Unit test trend graph was not displayed if there's no successful build.
   (<a href="http://www.nabble.com/Re%3A-Test-Result-Trend-plot-not-showing-p23707741.html">report</a>)
  <li class=bug>
    init script (<tt>$HUDSON_HOME/init.groovy</tt>) is now run with uber-classloader.
  <li class=bug>
    Maven2 projects may fail with "Cannot lookup required component".
    (<a href="http://issues.jenkins-ci.org/browse/JENKINS-3706">issue 3706</a>)
  <li class=bug>
    Toned down the form validation of JDK, Maven, Ant installations given that we can now auto-install them.
  <li class=rfe>
    Ant can now be automatically installed from ant.apache.org.
  <li class=rfe>
    Maven can now be automatically installed from maven.apache.org.
</ul>
<h3><a name=v1.307>What's new in 1.307</a> (2009/05/22)</h3>
<ul class=image>
  <li class=bug>
    AbstractProject.doWipeOutWorkspace() wasn't calling SCM.processWorkspaceBeforeDeletion.
    (<a href="http://issues.jenkins-ci.org/browse/JENKINS-3506">issue 3506</a>)
  <li class=bug>
    <tt>X-Hudson</tt> header was sent for all views, not just the top page.
    (<a href="http://www.netbeans.org/issues/show_bug.cgi?id=165067">report</a>)
  <li class=bug>
    Remote API served incorrect absolute URLs when Hudson is run behind a reverse proxy.
    (<a href="http://www.netbeans.org/issues/show_bug.cgi?id=165067">report</a>)
  <li class=bug>
    Further improved the JUnit report parsing.
    (<a href="http://www.nabble.com/NPE-%28Fatal%3A-Null%29-in-recording-junit-test-results-td23562964.html">report</a>)
  <li class=bug>
    External job monitoring was ignoring the possible encoding difference between Hudson and the remote machine that executed the job.
    (<a href="http://www.nabble.com/windows%E3%81%AEhudson%E3%81%8B%E3%82%89ssh%E3%82%B9%E3%83%AC%E3%83%BC%E3%83%96%E3%82%92%E4%BD%BF%E3%81%86%E3%81%A8%E3%81%8D%E3%81%AE%E6%96%87%E5%AD%97%E3%82%B3%E3%83%BC%E3%83%89%E5%8F%96%E3%82%8A%E6%89%B1%E3%81%84%E3%81%AB%E3%81%A4%E3%81%84%E3%81%A6-td23583532.html">report</a>)
  <li class=bug>
    Slave launch log was doing extra buffering that can prevent error logs (and so on) from showing up instantly.
    (<a href="http://www.nabble.com/Selenium-Grid-Plugin-tp23481283p23486010.html">report</a>)
  <li class=bug>
    Some failures in Windows batch files didn't cause Hudson to fail the build.
    (<a href="http://www.nabble.com/Propagating-failure-in-Windows-Batch-actions-td23603409.html">report</a>)
</ul>
<h3><a name=v1.306>What's new in 1.306</a> (2009/05/16)</h3>
<ul class=image>
  <li class=bug>
    Maven 2.1 support was not working on slaves.
    (<a href="http://www.nabble.com/1.305-fully-break-native-maven-support-td23575755.html">report</a>)
</ul>
<h3><a name=v1.305>What's new in 1.305</a> (2009/05/16)</h3>
<ul class=image>
  <li class=bug>
    Fixed a bug that caused Hudson to delete slave workspaces too often.
    (<a href="http://issues.jenkins-ci.org/browse/JENKINS-3653">issue 3653</a>)
  <li class=bug>
    If distributed build isn't enabled, slave selection drop-down shouldn't be displayed in the job config.
  <li class=bug>
    Added support for Svent 2.x SCM browsers.
    (<a href="http://issues.jenkins-ci.org/browse/JENKINS-3357">issue 3357</a>)
  <li class=bug>
    Fixed unexpanded rootURL in CLI. 
    (<a href="http://d.hatena.ne.jp/masanobuimai/20090511#1242050331">report</a>)
  <li class=bug>
    Trying to see the generated maven site results in 404.
    (<a href="http://issues.jenkins-ci.org/browse/JENKINS-3497">issue 3497</a>)
  <li class=rfe>
    Long lines in console output are now wrapped in most browsers.
  <li class='major rfe'>
    Hudson can now automatically install JDKs from java.sun.com
  <li class='major rfe'>
    The native m2 mode now works with Maven 2.1
    (<a href="http://issues.jenkins-ci.org/browse/JENKINS-2373">issue 2373</a>)
</ul>
<h3><a name=v1.304>What's new in 1.304</a> (2009/05/08)</h3>
<ul class=image>
  <li class=bug>
    CLI didn't work with "java -jar hudson.war"
    (<a href="http://d.hatena.ne.jp/masanobuimai/20090503#1241357664">report</a>)
  <li class=bug>
    Link to the jar file in the CLI usage page is made more robust.
    (<a href="http://issues.jenkins-ci.org/browse/JENKINS-3621">issue 3621</a>)
  <li class=bug>
    "Build after other projects are built" wasn't loading the proper setting.
    (<a href="http://issues.jenkins-ci.org/browse/JENKINS-3284">issue 3284</a>)
  <li class=rfe>
    Hudson started as "java -jar hudson.war" can now restart itself on all Unix flavors.
  <li class=rfe>
    When run on GlassFish, Hudson configures GF correctly to handle URI encoding always in UTF-8
  <li class=rfe>
    Added a new extension point to contribute fragment to UDP-based auto discovery.
  <li class=bug>
    Rolled back changes for JENKINS-3580 - workspace is once again deleted on svn checkout.
    (<a href="http://issues.jenkins-ci.org/browse/JENKINS-3580">issue 3580</a>)
</ul>
<h3><a name=v1.303>What's new in 1.303</a> (2009/05/03)</h3>
<ul class=image>
  <li class='bug'>
    Fixed a binary incompatibility in <tt>UpstreamCause</tt> that results in <tt>NoSuchMethodError</tt>. Regression in 1.302.
    (<a href="http://www.nabble.com/URGENT%3A-parameterizedtrigger-plugin-gone-out-of-compatible-with-the--latest-1.302-release....-Re%3A-parameterized-plugin-sometime-not-trigger-a--build...-td23349444.html">report</a>)
  <li class='bug'>
    The "groovysh" CLI command puts "println" to server stdout, instead of CLI stdout.
</ul>
<h3><a name=v1.302>What's new in 1.302</a> (2009/05/01)</h3>
<ul class=image>
  <li class='major bug'>
    The elusive 'Not in GZIP format' exception is finally fixed thanks to <tt>cristiano_k</tt>'s great detective work
    (<a href="http://issues.jenkins-ci.org/browse/JENKINS-2154">issue 2154</a>)
  <li class='bug'>
    Hudson kept relaunching the slave under the "on-demand" retention strategy.
    (<a href="http://www.nabble.com/SlaveComputer.connect-Called-Multiple-Times-td23208903.html">report</a>)
  <li class=bug>
    Extra slash (/) included in path to workspace copy of svn external.
    (<a href="http://issues.jenkins-ci.org/browse/JENKINS-3533">issue 3533</a>)
  <li class=bug>
    NPE prevents Hudson from starting up on some environments
    (<a href="http://www.nabble.com/Failed-to-initialisze-Hudson-%3A-NullPointerException-td23252806.html">report</a>)
  <li class=bug>
    Workspace deleted when subversion checkout happens.
    (<a href="http://issues.jenkins-ci.org/browse/JENKINS-3580">issue 3580</a>)
  <li class=bug>
    Hudson now handles unexpected failures in trigger plugins more gracefully.
  <li class='rfe'>
    Use 8K buffer to improve remote file copy performance.
    (<a href="http://issues.jenkins-ci.org/browse/JENKINS-3524">issue 3524</a>)
  <li class='rfe'>
    Hudson now has a CLI
  <li class='major rfe'>
    Hudson's start up performance is improved by loading data concurrently.
</ul>
<h3><a name=v1.301>What's new in 1.301</a> (2009/04/25)</h3>
<ul class=image>
  <li class=bug>
    When a SCM plugin is uninstalled, projects using it should fall back to "No SCM".
  <li class=bug>
    When polling SCMs, boolean parameter sets default value collectly.
  <li class=bug>
    Sidebar build descriptions will not have "..." appended unless they have been truncated.
    (<a href="http://issues.jenkins-ci.org/browse/JENKINS-3541">issue 3541</a>)
  <li class=bug>
    Workspace with symlink causes svn exception when updating externals.
    (<a href="http://issues.jenkins-ci.org/browse/JENKINS-3532">issue 3532</a>)
  <li class=rfe>
    Hudson now started bundling ssh-slaves plugin out of the box.
  <li class=rfe>
    Added an extension point to programmatically contribute a Subversion authentication credential.
    (<a href="http://www.nabble.com/Subversion-credentials-extension-point-td23159323.html">report</a>)
  <li class=rfe>
    You can now configure which columns are displayed in a view.
    "Last Stable" was also added as an optional column (not displayed by default).
    (<a href="http://issues.jenkins-ci.org/browse/JENKINS-3465">issue 3465</a>)
  <li class=rfe>
    Preventive node monitoring like /tmp size check, swap space size check can be now disabled selectively.
    (<a href="http://issues.jenkins-ci.org/browse/JENKINS-2596">issue 2596</a>,
     <a href="http://issues.jenkins-ci.org/browse/JENKINS-2552">issue 2552</a>)
  <li class='major rfe'>
    Per-project read permission support.
    (<a href="http://issues.jenkins-ci.org/browse/JENKINS-2324">issue 2324</a>)
</ul>

<p>
<b>Older changelogs can be found in a <a href="changelog-old.html">separate file</a></b>

</body>
</html><|MERGE_RESOLUTION|>--- conflicted
+++ resolved
@@ -72,19 +72,13 @@
   <li class=rfe>
     Move Jenkins URL setting from E-mail Notification to its own section in the main configuration.
   <li class=rfe>
-<<<<<<< HEAD
     Add LOADING overlay when triggering a build with parameters
     (<a href="http://issues.jenkins-ci.org/browse/JENKINS-9343">issue 9343</a>)
   <li class=rfe>
     Support self restart on Mac OS X 10.6 and onward
     (<a href="http://issues.jenkins-ci.org/browse/JENKINS-7537">issue 7537</a>)
-=======
-    Actions can now override their rendering in the parent model object.
-  <li class=rfe>
-    Added a mechanism for plugins to write an invisible job property
-  <li class=rfe>
-    Added a mechanism for plugins to write an invisible node property
->>>>>>> ff1f6090
+  <li class=rfe>
+    Added "about Jenkins" screen that shows the 3rd party license acknowledgement.
 </ul>
 </div><!--=TRUNK-END=-->
 
